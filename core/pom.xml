--- conflicted
+++ resolved
@@ -243,10 +243,6 @@
             <plugin>
                 <groupId>org.apache.maven.plugins</groupId>
                 <artifactId>maven-shade-plugin</artifactId>
-<<<<<<< HEAD
-                <version>2.3</version>
-=======
->>>>>>> ad423023
                 <executions>
                     <!-- Create the bundled JAR, it's easier for some people -->
                     <execution>
@@ -274,8 +270,6 @@
                 </executions>
             </plugin>
 
-<<<<<<< HEAD
-=======
             <!-- Code coverage plugin, generates coverage report to target/site/jacoco/
                 To skip coverage generation add -Djacoco.skip=true
              -->
@@ -339,7 +333,6 @@
                 <version>3.1.0</version>
             </plugin>
 
->>>>>>> ad423023
             <!-- Create a bundled executable test jar that runs the regtester/pulltester.
                  The comparison tool is kind of messy and badly needs a seriously refactoring.
                  It depends on classes which are only in the test tree so we must do some
@@ -363,15 +356,9 @@
                             <artifactItems>
                                 <artifactItem>
                                     <outputDirectory>target/test-classes/</outputDirectory>
-<<<<<<< HEAD
-                                    <groupId>com.google</groupId>
-                                    <artifactId>bitcoinj</artifactId>
-                                    <version>0.12-SNAPSHOT</version>
-=======
                                     <groupId>org.bitcoinj</groupId>
                                     <artifactId>bitcoinj-core</artifactId>
                                     <version>${project.version}</version>
->>>>>>> ad423023
                                 </artifactItem>
                             </artifactItems>
                         </configuration>
@@ -394,10 +381,6 @@
             <plugin>
                 <groupId>org.apache.maven.plugins</groupId>
                 <artifactId>maven-jar-plugin</artifactId>
-<<<<<<< HEAD
-                <version>2.4</version>
-=======
->>>>>>> ad423023
                 <executions>
                     <execution>
                         <phase>package</phase>
@@ -407,11 +390,7 @@
                         <configuration>
                             <archive>
                                 <manifest>
-<<<<<<< HEAD
-                                    <mainClass>com.google.bitcoin.core.BitcoindComparisonTool</mainClass>
-=======
                                     <mainClass>org.bitcoinj.core.BitcoindComparisonTool</mainClass>
->>>>>>> ad423023
                                     <addClasspath>false</addClasspath>
                                 </manifest>
                             </archive>
