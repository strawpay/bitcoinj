/*
 * Copyright 2013 Google Inc.
 * Copyright 2014 Andreas Schildbach
 *
 * Licensed under the Apache License, Version 2.0 (the "License");
 * you may not use this file except in compliance with the License.
 * You may obtain a copy of the License at
 *
 *    http://www.apache.org/licenses/LICENSE-2.0
 *
 * Unless required by applicable law or agreed to in writing, software
 * distributed under the License is distributed on an "AS IS" BASIS,
 * WITHOUT WARRANTIES OR CONDITIONS OF ANY KIND, either express or implied.
 * See the License for the specific language governing permissions and
 * limitations under the License.
 */

package org.bitcoinj.protocols.channels;

import org.bitcoinj.core.*;
import org.bitcoinj.protocols.channels.PaymentChannelCloseException.CloseReason;
import org.bitcoinj.utils.Threading;
import org.bitcoinj.wallet.SendRequest;
import org.bitcoinj.wallet.Wallet;

import com.google.common.annotations.VisibleForTesting;
import com.google.common.util.concurrent.ListenableFuture;
import com.google.common.util.concurrent.MoreExecutors;
import com.google.common.util.concurrent.SettableFuture;
import com.google.protobuf.ByteString;
import net.jcip.annotations.GuardedBy;
import org.bitcoin.paymentchannel.Protos;
import org.slf4j.LoggerFactory;
import org.spongycastle.crypto.params.KeyParameter;

import javax.annotation.Nullable;
import java.util.concurrent.locks.ReentrantLock;

import static com.google.common.base.Preconditions.checkNotNull;
import static com.google.common.base.Preconditions.checkState;

/**
 * <p>A class which handles most of the complexity of creating a payment channel connection by providing a
 * simple in/out interface which is provided with protobufs from the server and which generates protobufs which should
 * be sent to the server.</p>
 *
 * <p>Does all required verification of server messages and properly stores state objects in the wallet-attached
 * {@link StoredPaymentChannelClientStates} so that they are automatically closed when necessary and refund
 * transactions are not lost if the application crashes before it unlocks.</p>
 *
 * <p>Though this interface is largely designed with stateful protocols (eg simple TCP connections) in mind, it is also
 * possible to use it with stateless protocols (eg sending protobufs when required over HTTP headers). In this case, the
 * "connection" translates roughly into the server-client relationship. See the javadocs for specific functions for more
 * details.</p>
 */
public class PaymentChannelClient implements IPaymentChannelClient {
    private static final org.slf4j.Logger log = LoggerFactory.getLogger(PaymentChannelClient.class);

    protected final ReentrantLock lock = Threading.lock("channelclient");
<<<<<<< HEAD
    protected final ClientChannelModifier clientChannelModifier;
=======
    protected final ClientChannelProperties clientChannelProperties;
>>>>>>> 3dd87725

    // Used to track the negotiated version number
    @GuardedBy("lock") private int majorVersion;

    @GuardedBy("lock") private final ClientConnection conn;

    // Used to keep track of whether or not the "socket" ie connection is open and we can generate messages
    @VisibleForTesting @GuardedBy("lock") boolean connectionOpen = false;

    // The state object used to step through initialization and pay the server
    @GuardedBy("lock") private PaymentChannelClientState state;

    // The step we are at in initialization, this is partially duplicated in the state object
    private enum InitStep {
        WAITING_FOR_CONNECTION_OPEN,
        WAITING_FOR_VERSION_NEGOTIATION,
        WAITING_FOR_INITIATE,
        WAITING_FOR_REFUND_RETURN,
        WAITING_FOR_CHANNEL_OPEN,
        CHANNEL_OPEN,
        WAITING_FOR_CHANNEL_CLOSE,
        CHANNEL_CLOSED,
    }
    @GuardedBy("lock") private InitStep step = InitStep.WAITING_FOR_CONNECTION_OPEN;

    public enum VersionSelector {
        VERSION_1,
        VERSION_2_ALLOW_1,
        VERSION_2;

        public int getRequestedMajorVersion() {
            switch (this) {
                case VERSION_1:
                    return 1;
                case VERSION_2_ALLOW_1:
                case VERSION_2:
                default:
                    return 2;
            }
        }

        public int getRequestedMinorVersion() {
            return 0;
        }

        public boolean isServerVersionAccepted(int major, int minor) {
            switch (this) {
                case VERSION_1:
                    return major == 1;
                case VERSION_2_ALLOW_1:
                    return major == 1 || major == 2;
                case VERSION_2:
                    return major == 2;
                default:
                    return false;
            }
        }
    }

    private final VersionSelector versionSelector;

    // Will either hold the StoredClientChannel of this channel or null after connectionOpen
    private StoredClientChannel storedChannel;
    // An arbitrary hash which identifies this channel (specified by the API user)
    private final Sha256Hash serverId;

    // The wallet associated with this channel
    private final Wallet wallet;

    // Information used during channel initialization to send to the server or check what the server sends to us
    private final ECKey myKey;
    private final Coin maxValue;

    private Coin missing;

    // key to decrypt myKey, if it is encrypted, during setup.
    private KeyParameter userKeySetup;

    private final long timeWindow;

    @GuardedBy("lock") private long minPayment;

    @GuardedBy("lock") SettableFuture<PaymentIncrementAck> increasePaymentFuture;
    @GuardedBy("lock") Coin lastPaymentActualAmount;

    /**
     * <p>The default maximum amount of time for which we will accept the server locking up our funds for the multisig
     * contract.</p>
     *
     * <p>24 hours less a minute  is the default as it is expected that clients limit risk exposure by limiting channel size instead of
     * limiting lock time when dealing with potentially malicious servers.</p>
     */
    public static final long DEFAULT_TIME_WINDOW = 24*60*60-60;

    /**
     * Constructs a new channel manager which waits for {@link PaymentChannelClient#connectionOpen()} before acting.
     * A default time window of {@link #DEFAULT_TIME_WINDOW} will be used.
     *
     * @param wallet The wallet which will be paid from, and where completed transactions will be committed.
     *               Must already have a {@link StoredPaymentChannelClientStates} object in its extensions set.
     * @param myKey A freshly generated keypair used for the multisig contract and refund output.
     * @param maxValue The maximum value the server is allowed to request that we lock into this channel until the
     *                 refund transaction unlocks. Note that if there is a previously open channel, the refund
     *                 transaction used in this channel may be larger than maxValue. Thus, maxValue is not a method for
     *                 limiting the amount payable through this channel.
     * @param serverId An arbitrary hash representing this channel. This must uniquely identify the server. If an
     *                 existing stored channel exists in the wallet's {@link StoredPaymentChannelClientStates}, then an
     *                 attempt will be made to resume that channel.
     * @param conn A callback listener which represents the connection to the server (forwards messages we generate to
     *             the server)
     */
    public PaymentChannelClient(Wallet wallet, ECKey myKey, Coin maxValue, Sha256Hash serverId, ClientConnection conn) {
        this(wallet,myKey,maxValue,serverId, null, conn);
    }

    /**
     * Constructs a new channel manager which waits for {@link PaymentChannelClient#connectionOpen()} before acting.
     *
     * @param wallet The wallet which will be paid from, and where completed transactions will be committed.
     *               Must already have a {@link StoredPaymentChannelClientStates} object in its extensions set.
     * @param myKey A freshly generated keypair used for the multisig contract and refund output.
     * @param maxValue The maximum value the server is allowed to request that we lock into this channel until the
     *                 refund transaction unlocks. Note that if there is a previously open channel, the refund
     *                 transaction used in this channel may be larger than maxValue. Thus, maxValue is not a method for
     *                 limiting the amount payable through this channel.
     * @param serverId An arbitrary hash representing this channel. This must uniquely identify the server. If an
     *                 existing stored channel exists in the wallet's {@link StoredPaymentChannelClientStates}, then an
     *                 attempt will be made to resume that channel.
<<<<<<< HEAD
     * @param conn A callback listener which represents the connection to the server (forwards messages we generate to
     *             the server)
     * @param versionSelector An enum indicating which versions to support:
     *                        VERSION_1: use only version 1 of the protocol
     *                        VERSION_2_ALLOW_1: suggest version 2 but allow downgrade to version 1
     *                        VERSION_2: suggest version 2 and enforce use of version 2
     *
     */
    public PaymentChannelClient(Wallet wallet, ECKey myKey, Coin maxValue, Sha256Hash serverId,
                                ClientConnection conn, VersionSelector versionSelector) {
      this(wallet,myKey,maxValue,serverId, DEFAULT_TIME_WINDOW, null, null, conn, versionSelector);
    }

    /**
     * Constructs a new channel manager which waits for {@link PaymentChannelClient#connectionOpen()} before acting.
     *
     * @param wallet The wallet which will be paid from, and where completed transactions will be committed.
     *               Must already have a {@link StoredPaymentChannelClientStates} object in its extensions set.
     * @param myKey A freshly generated keypair used for the multisig contract and refund output.
     * @param maxValue The maximum value the server is allowed to request that we lock into this channel until the
     *                 refund transaction unlocks. Note that if there is a previously open channel, the refund
     *                 transaction used in this channel may be larger than maxValue. Thus, maxValue is not a method for
     *                 limiting the amount payable through this channel.
     * @param serverId An arbitrary hash representing this channel. This must uniquely identify the server. If an
     *                 existing stored channel exists in the wallet's {@link StoredPaymentChannelClientStates}, then an
     *                 attempt will be made to resume that channel.
     * @param timeWindow The time in seconds, relative to now, on how long this channel should be kept open. Note that is is
     *                   a proposal to the server. The server may in turn propose something different.
     *                   See {@link org.bitcoinj.protocols.channels.IPaymentChannelClient.ClientConnection#acceptExpireTime(long)}
=======
>>>>>>> 3dd87725
     * @param userKeySetup Key derived from a user password, used to decrypt myKey, if it is encrypted, during setup.
     * @param conn A callback listener which represents the connection to the server (forwards messages we generate to
     *             the server)
     */
    public PaymentChannelClient(Wallet wallet, ECKey myKey, Coin maxValue, Sha256Hash serverId,
                                @Nullable KeyParameter userKeySetup, ClientConnection conn) {
<<<<<<< HEAD
        this(wallet, myKey, maxValue, serverId, timeWindow, userKeySetup, null, conn, VersionSelector.VERSION_2_ALLOW_1);
=======
        this(wallet, myKey, maxValue, serverId, userKeySetup, defaultChannelProperties, conn);
>>>>>>> 3dd87725
    }

    /**
     * Constructs a new channel manager which waits for {@link PaymentChannelClient#connectionOpen()} before acting.
     *
     * @param wallet The wallet which will be paid from, and where completed transactions will be committed.
     *               Must already have a {@link StoredPaymentChannelClientStates} object in its extensions set.
     * @param myKey A freshly generated keypair used for the multisig contract and refund output.
     * @param maxValue The maximum value the server is allowed to request that we lock into this channel until the
     *                 refund transaction unlocks. Note that if there is a previously open channel, the refund
     *                 transaction used in this channel may be larger than maxValue. Thus, maxValue is not a method for
     *                 limiting the amount payable through this channel.
     * @param serverId An arbitrary hash representing this channel. This must uniquely identify the server. If an
     *                 existing stored channel exists in the wallet's {@link StoredPaymentChannelClientStates}, then an
     *                 attempt will be made to resume that channel.
     * @param userKeySetup Key derived from a user password, used to decrypt myKey, if it is encrypted, during setup.
<<<<<<< HEAD
     * @param clientChannelModifier Modify the channel's configuration. You may extend {@link DefaultClientChannelModifier}
=======
     * @param clientChannelProperties Modify the channel's properties. You may extend {@link DefaultClientChannelProperties}
>>>>>>> 3dd87725
     * @param conn A callback listener which represents the connection to the server (forwards messages we generate to
     *             the server)
     */
<<<<<<< HEAD
    public PaymentChannelClient(Wallet wallet, ECKey myKey, Coin maxValue, Sha256Hash serverId, long timeWindow,
                                @Nullable KeyParameter userKeySetup, @Nullable ClientChannelModifier clientChannelModifier, ClientConnection conn, VersionSelector versionSelector) {
=======
    public PaymentChannelClient(Wallet wallet, ECKey myKey, Coin maxValue, Sha256Hash serverId,
                                @Nullable KeyParameter userKeySetup, @Nullable ClientChannelProperties clientChannelProperties,
                                ClientConnection conn) {
>>>>>>> 3dd87725
        this.wallet = checkNotNull(wallet);
        this.myKey = checkNotNull(myKey);
        this.maxValue = checkNotNull(maxValue);
        this.serverId = checkNotNull(serverId);
        this.conn = checkNotNull(conn);
        this.userKeySetup = userKeySetup;
<<<<<<< HEAD
        if (clientChannelModifier == null) {
            this.clientChannelModifier = defaultChannelModifier;
        } else {
            this.clientChannelModifier = clientChannelModifier;
        }
        this.versionSelector = versionSelector;
=======
        if (clientChannelProperties == null) {
            this.clientChannelProperties = defaultChannelProperties;
        } else {
            this.clientChannelProperties = clientChannelProperties;
        }
        this.timeWindow = clientChannelProperties.timeWindow();
        checkState(timeWindow >= 0);
        this.versionSelector = clientChannelProperties.versionSelector();
>>>>>>> 3dd87725
    }

    /** 
     * <p>Returns the amount of satoshis missing when a server requests too much value.</p>
     *
     * <p>When InsufficientMoneyException is thrown due to the server requesting too much value, an instance of 
     * PaymentChannelClient needs access to how many satoshis are missing.</p>
     */
    public Coin getMissing() {
        return missing;
    }

    @Nullable
    @GuardedBy("lock")
    private CloseReason receiveInitiate(Protos.Initiate initiate, Coin contractValue, Protos.Error.Builder errorBuilder)
            throws VerificationException, InsufficientMoneyException, ECKey.KeyIsEncryptedException {
        log.info("Got INITIATE message:\n{}", initiate.toString());

        if (wallet.isEncrypted() && this.userKeySetup == null)
            throw new ECKey.KeyIsEncryptedException();

        final long expireTime = initiate.getExpireTimeSecs();
        checkState( expireTime >= 0 && initiate.getMinAcceptedChannelSize() >= 0);

        if (! conn.acceptExpireTime(expireTime)) {
            log.error("Server suggested expire time was out of our allowed bounds: {} ({} s)", Utils.dateTimeFormat(expireTime * 1000), expireTime);
            errorBuilder.setCode(Protos.Error.ErrorCode.TIME_WINDOW_UNACCEPTABLE);
            return CloseReason.TIME_WINDOW_UNACCEPTABLE;
        }

        Coin minChannelSize = Coin.valueOf(initiate.getMinAcceptedChannelSize());
        if (contractValue.compareTo(minChannelSize) < 0) {
            log.error("Server requested too much value");
            errorBuilder.setCode(Protos.Error.ErrorCode.CHANNEL_VALUE_TOO_LARGE);
            missing = minChannelSize.subtract(contractValue);
            return CloseReason.SERVER_REQUESTED_TOO_MUCH_VALUE;
        }

        // For now we require a hard-coded value. In future this will have to get more complex and dynamic as the fees
        // start to float.
<<<<<<< HEAD
        final long maxMin = clientChannelModifier.acceptableMinPayment().value;
=======
        final long maxMin = clientChannelProperties.acceptableMinPayment().value;
>>>>>>> 3dd87725
        if (initiate.getMinPayment() > maxMin) {
            log.error("Server requested a min payment of {} but we only accept up to {}", initiate.getMinPayment(), maxMin);
            errorBuilder.setCode(Protos.Error.ErrorCode.MIN_PAYMENT_TOO_LARGE);
            errorBuilder.setExpectedValue(maxMin);
            missing = Coin.valueOf(initiate.getMinPayment() - maxMin);
            return CloseReason.SERVER_REQUESTED_TOO_MUCH_VALUE;
        }

        final byte[] pubKeyBytes = initiate.getMultisigKey().toByteArray();
        if (!ECKey.isPubKeyCanonical(pubKeyBytes))
            throw new VerificationException("Server gave us a non-canonical public key, protocol error.");
        switch (majorVersion) {
            case 1:
                state = new PaymentChannelV1ClientState(wallet, myKey, ECKey.fromPublicOnly(pubKeyBytes), contractValue, expireTime);
                break;
            case 2:
                state = new PaymentChannelV2ClientState(wallet, myKey, ECKey.fromPublicOnly(pubKeyBytes), contractValue, expireTime);
                break;
            default:
                return CloseReason.NO_ACCEPTABLE_VERSION;
        }
        try {
<<<<<<< HEAD
            state.initiate(userKeySetup, clientChannelModifier);
=======
            state.initiate(userKeySetup, clientChannelProperties);
>>>>>>> 3dd87725
        } catch (ValueOutOfRangeException e) {
            log.error("Value out of range when trying to initiate", e);
            errorBuilder.setCode(Protos.Error.ErrorCode.CHANNEL_VALUE_TOO_LARGE);
            return CloseReason.SERVER_REQUESTED_TOO_MUCH_VALUE;
        }
        minPayment = initiate.getMinPayment();
        switch (majorVersion) {
            case 1:
                step = InitStep.WAITING_FOR_REFUND_RETURN;

                Protos.ProvideRefund.Builder provideRefundBuilder = Protos.ProvideRefund.newBuilder()
                        .setMultisigKey(ByteString.copyFrom(myKey.getPubKey()))
                        .setTx(ByteString.copyFrom(((PaymentChannelV1ClientState)state).getIncompleteRefundTransaction().unsafeBitcoinSerialize()));

                conn.sendToServer(Protos.TwoWayChannelMessage.newBuilder()
                        .setProvideRefund(provideRefundBuilder)
                        .setType(Protos.TwoWayChannelMessage.MessageType.PROVIDE_REFUND)
                        .build());
                break;
            case 2:
                step = InitStep.WAITING_FOR_CHANNEL_OPEN;

                // Before we can send the server the contract (ie send it to the network), we must ensure that our refund
                // transaction is safely in the wallet - thus we store it (this also keeps it up-to-date when we pay)
                state.storeChannelInWallet(serverId);

                Protos.ProvideContract.Builder provideContractBuilder = Protos.ProvideContract.newBuilder()
                        .setTx(ByteString.copyFrom(state.getContract().unsafeBitcoinSerialize()))
                        .setClientKey(ByteString.copyFrom(myKey.getPubKey()));
                try {
                    // Make an initial payment of the dust limit, and put it into the message as well. The size of the
                    // server-requested dust limit was already sanity checked by this point.
                    PaymentChannelClientState.IncrementedPayment payment = state().incrementPaymentBy(Coin.valueOf(minPayment), userKeySetup);
                    Protos.UpdatePayment.Builder initialMsg = provideContractBuilder.getInitialPaymentBuilder();
                    initialMsg.setSignature(ByteString.copyFrom(payment.signature.encodeToBitcoin()));
                    initialMsg.setClientChangeValue(state.getValueRefunded().value);
                } catch (ValueOutOfRangeException e) {
                    throw new IllegalStateException(e);  // This cannot happen.
                }

                // Not used any more
                userKeySetup = null;

                final Protos.TwoWayChannelMessage.Builder msg = Protos.TwoWayChannelMessage.newBuilder();
                msg.setProvideContract(provideContractBuilder);
                msg.setType(Protos.TwoWayChannelMessage.MessageType.PROVIDE_CONTRACT);
                conn.sendToServer(msg.build());
                break;
            default:
                return CloseReason.NO_ACCEPTABLE_VERSION;
        }
        return null;
    }

    @GuardedBy("lock")
    private void receiveRefund(Protos.TwoWayChannelMessage refundMsg, @Nullable KeyParameter userKey) throws VerificationException {
        checkState(majorVersion == 1);
        checkState(step == InitStep.WAITING_FOR_REFUND_RETURN && refundMsg.hasReturnRefund());
        log.info("Got RETURN_REFUND message, providing signed contract");
        Protos.ReturnRefund returnedRefund = refundMsg.getReturnRefund();
        // Cast is safe since we've checked the version number
        ((PaymentChannelV1ClientState)state).provideRefundSignature(returnedRefund.getSignature().toByteArray(), userKey);
        step = InitStep.WAITING_FOR_CHANNEL_OPEN;

        // Before we can send the server the contract (ie send it to the network), we must ensure that our refund
        // transaction is safely in the wallet - thus we store it (this also keeps it up-to-date when we pay)
        state.storeChannelInWallet(serverId);

        Protos.ProvideContract.Builder contractMsg = Protos.ProvideContract.newBuilder()
                .setTx(ByteString.copyFrom(state.getContract().unsafeBitcoinSerialize()));
        try {
            // Make an initial payment of the dust limit, and put it into the message as well. The size of the
            // server-requested dust limit was already sanity checked by this point.
            PaymentChannelClientState.IncrementedPayment payment = state().incrementPaymentBy(Coin.valueOf(minPayment), userKey);
            Protos.UpdatePayment.Builder initialMsg = contractMsg.getInitialPaymentBuilder();
            initialMsg.setSignature(ByteString.copyFrom(payment.signature.encodeToBitcoin()));
            initialMsg.setClientChangeValue(state.getValueRefunded().value);
        } catch (ValueOutOfRangeException e) {
            throw new IllegalStateException(e);  // This cannot happen.
        }

        final Protos.TwoWayChannelMessage.Builder msg = Protos.TwoWayChannelMessage.newBuilder();
        msg.setProvideContract(contractMsg);
        msg.setType(Protos.TwoWayChannelMessage.MessageType.PROVIDE_CONTRACT);
        conn.sendToServer(msg.build());
    }

    @GuardedBy("lock")
    private void receiveChannelOpen() throws VerificationException {
        checkState(step == InitStep.WAITING_FOR_CHANNEL_OPEN || (step == InitStep.WAITING_FOR_INITIATE && storedChannel != null), step);
        log.info("Got CHANNEL_OPEN message, ready to pay");

        boolean wasInitiated = true;
        if (step == InitStep.WAITING_FOR_INITIATE) {
            // We skipped the initiate step, because a previous channel that's still valid was resumed.
            wasInitiated  = false;
            switch (majorVersion) {
                case 1:
                    state = new PaymentChannelV1ClientState(storedChannel, wallet);
                    break;
                case 2:
                    state = new PaymentChannelV2ClientState(storedChannel, wallet);
                    break;
                default:
                    throw new IllegalStateException("Invalid version number " + majorVersion);
            }
        }
        step = InitStep.CHANNEL_OPEN;
        // channelOpen should disable timeouts, but
        // TODO accomodate high latency between PROVIDE_CONTRACT and here
        conn.channelOpen(wasInitiated);
    }

    /**
     * {@inheritDoc}
     */
    @Override
    public void receiveMessage(Protos.TwoWayChannelMessage msg) throws InsufficientMoneyException {
        lock.lock();
        try {
            checkState(connectionOpen);
            // If we generate an error, we set errorBuilder and closeReason and break, otherwise we return
            Protos.Error.Builder errorBuilder;
            CloseReason closeReason;
            try {
                switch (msg.getType()) {
                    case SERVER_VERSION:
                        checkState(step == InitStep.WAITING_FOR_VERSION_NEGOTIATION && msg.hasServerVersion());
                        // Server might send back a major version lower than our own if they want to fallback to a
                        // lower version. We can't handle that, so we just close the channel.
                        majorVersion = msg.getServerVersion().getMajor();
                        if (!versionSelector.isServerVersionAccepted(majorVersion, msg.getServerVersion().getMinor())) {
                            errorBuilder = Protos.Error.newBuilder()
                                    .setCode(Protos.Error.ErrorCode.NO_ACCEPTABLE_VERSION);
                            closeReason = CloseReason.NO_ACCEPTABLE_VERSION;
                            break;
                        }
                        log.info("Got version handshake, awaiting INITIATE or resume CHANNEL_OPEN");
                        step = InitStep.WAITING_FOR_INITIATE;
                        return;
                    case INITIATE:
                        checkState(step == InitStep.WAITING_FOR_INITIATE && msg.hasInitiate());
                        Protos.Initiate initiate = msg.getInitiate();
                        errorBuilder = Protos.Error.newBuilder();
                        closeReason = receiveInitiate(initiate, maxValue, errorBuilder);
                        if (closeReason == null)
                            return;
                        log.error("Initiate failed with error: {}", errorBuilder.build().toString());
                        break;
                    case RETURN_REFUND:
                        receiveRefund(msg, userKeySetup);
                        // Key not used anymore
                        userKeySetup = null;
                        return;
                    case CHANNEL_OPEN:
                        receiveChannelOpen();
                        return;
                    case PAYMENT_ACK:
                        receivePaymentAck(msg.getPaymentAck());
                        return;
                    case CLOSE:
                        receiveClose(msg);
                        return;
                    case ERROR:
                        checkState(msg.hasError());
                        log.error("Server sent ERROR {} with explanation {}", msg.getError().getCode().name(),
                                msg.getError().hasExplanation() ? msg.getError().getExplanation() : "");
                        setIncreasePaymentFutureIfNeeded(CloseReason.REMOTE_SENT_ERROR, msg.getError().getCode().name());
                        conn.destroyConnection(CloseReason.REMOTE_SENT_ERROR);
                        return;
                    default:
                        log.error("Got unknown message type or type that doesn't apply to clients.");
                        errorBuilder = Protos.Error.newBuilder()
                                .setCode(Protos.Error.ErrorCode.SYNTAX_ERROR);
                        setIncreasePaymentFutureIfNeeded(CloseReason.REMOTE_SENT_INVALID_MESSAGE, "");
                        closeReason = CloseReason.REMOTE_SENT_INVALID_MESSAGE;
                        break;
                }
            } catch (VerificationException e) {
                log.error("Caught verification exception handling message from server", e);
                errorBuilder = Protos.Error.newBuilder()
                        .setCode(Protos.Error.ErrorCode.BAD_TRANSACTION)
                        .setExplanation(e.getMessage());
                closeReason = CloseReason.REMOTE_SENT_INVALID_MESSAGE;
            } catch (IllegalStateException e) {
                log.error("Caught illegal state exception handling message from server", e);
                errorBuilder = Protos.Error.newBuilder()
                        .setCode(Protos.Error.ErrorCode.SYNTAX_ERROR);
                closeReason = CloseReason.REMOTE_SENT_INVALID_MESSAGE;
            }
            conn.sendToServer(Protos.TwoWayChannelMessage.newBuilder()
                    .setError(errorBuilder)
                    .setType(Protos.TwoWayChannelMessage.MessageType.ERROR)
                    .build());
            conn.destroyConnection(closeReason);
        } finally {
            lock.unlock();
        }
    }

    /*
     * If this is an ongoing payment channel increase we need to call setException() on its future.
     *
     * @param reason is the reason for aborting
     * @param message is the detailed message
     */
    private void setIncreasePaymentFutureIfNeeded(PaymentChannelCloseException.CloseReason reason, String message) {
        if (increasePaymentFuture != null && !increasePaymentFuture.isDone()) {
            increasePaymentFuture.setException(new PaymentChannelCloseException(message, reason));
        }
    }

    @GuardedBy("lock")
    private void receiveClose(Protos.TwoWayChannelMessage msg) throws VerificationException {
        checkState(lock.isHeldByCurrentThread());
        if (msg.hasSettlement()) {
            Transaction settleTx = wallet.getParams().getDefaultSerializer().makeTransaction(msg.getSettlement().getTx().toByteArray());
            log.info("CLOSE message received with settlement tx {}", settleTx.getHash());
            // TODO: set source
            if (state != null && state().isSettlementTransaction(settleTx)) {
                // The wallet has a listener on it that the state object will use to do the right thing at this
                // point (like watching it for confirmations). The tx has been checked by now for syntactical validity
                // and that it correctly spends the multisig contract.
                wallet.receivePending(settleTx, null);
            }
        } else {
            log.info("CLOSE message received without settlement tx");
        }
        if (step == InitStep.WAITING_FOR_CHANNEL_CLOSE)
            conn.destroyConnection(CloseReason.CLIENT_REQUESTED_CLOSE);
        else
            conn.destroyConnection(CloseReason.SERVER_REQUESTED_CLOSE);
        step = InitStep.CHANNEL_CLOSED;
    }

    /**
     * <p>Called when the connection terminates. Notifies the {@link StoredClientChannel} object that we can attempt to
     * resume this channel in the future and stops generating messages for the server.</p>
     *
     * <p>For stateless protocols, this translates to a client not using the channel for the immediate future, but
     * intending to reopen the channel later. There is likely little reason to use this in a stateless protocol.</p>
     *
     * <p>Note that this <b>MUST</b> still be called even after either
     * {@link ClientConnection#destroyConnection(org.bitcoinj.protocols.channels.PaymentChannelCloseException.CloseReason)} or
     * {@link PaymentChannelClient#settle()} is called, to actually handle the connection close logic.</p>
     */
    @Override
    public void connectionClosed() {
        lock.lock();
        try {
            connectionOpen = false;
            if (state != null)
                state.disconnectFromChannel();
        } finally {
            lock.unlock();
        }
    }

    /**
     * <p>Closes the connection, notifying the server it should settle the channel by broadcasting the most recent
     * payment transaction.</p>
     *
     * <p>Note that this only generates a CLOSE message for the server and calls
     * {@link ClientConnection#destroyConnection(CloseReason)} to settle the connection, it does not
     * actually handle connection close logic, and {@link PaymentChannelClient#connectionClosed()} must still be called
     * after the connection fully closes.</p>
     *
     * @throws IllegalStateException If the connection is not currently open (ie the CLOSE message cannot be sent)
     */
    @Override
    public void settle() throws IllegalStateException {
        lock.lock();
        try {
            checkState(connectionOpen);
            step = InitStep.WAITING_FOR_CHANNEL_CLOSE;
            log.info("Sending a CLOSE message to the server and waiting for response indicating successful settlement.");
            conn.sendToServer(Protos.TwoWayChannelMessage.newBuilder()
                    .setType(Protos.TwoWayChannelMessage.MessageType.CLOSE)
                    .build());
        } finally {
            lock.unlock();
        }
    }

    /**
     * <p>Called to indicate the connection has been opened and messages can now be generated for the server.</p>
     *
     * <p>Attempts to find a channel to resume and generates a CLIENT_VERSION message for the server based on the
     * result.</p>
     */
    @Override
    public void connectionOpen() {
        lock.lock();
        try {
            connectionOpen = true;

            StoredPaymentChannelClientStates channels = (StoredPaymentChannelClientStates) wallet.getExtensions().get(StoredPaymentChannelClientStates.EXTENSION_ID);
            if (channels != null)
                storedChannel = channels.getUsableChannelForServerID(serverId);

            step = InitStep.WAITING_FOR_VERSION_NEGOTIATION;

            Protos.ClientVersion.Builder versionNegotiationBuilder = Protos.ClientVersion.newBuilder()
                    .setMajor(versionSelector.getRequestedMajorVersion())
                    .setMinor(versionSelector.getRequestedMinorVersion())
                    .setTimeWindowSecs(timeWindow);

            if (storedChannel != null) {
                versionNegotiationBuilder.setPreviousChannelContractHash(ByteString.copyFrom(storedChannel.contract.getHash().getBytes()));
                log.info("Begun version handshake, attempting to reopen channel with contract hash {}", storedChannel.contract.getHash());
            } else
                log.info("Begun version handshake creating new channel");

            conn.sendToServer(Protos.TwoWayChannelMessage.newBuilder()
                    .setType(Protos.TwoWayChannelMessage.MessageType.CLIENT_VERSION)
                    .setClientVersion(versionNegotiationBuilder)
                    .build());
        } finally {
            lock.unlock();
        }
    }

    /**
     * <p>Gets the {@link PaymentChannelClientState} object which stores the current state of the connection with the
     * server.</p>
     *
     * <p>Note that if you call any methods which update state directly the server will not be notified and channel
     * initialization logic in the connection may fail unexpectedly.</p>
     */
    public PaymentChannelClientState state() {
        lock.lock();
        try {
            return state;
        } finally {
            lock.unlock();
        }
    }

    /**
     * Increments the total value which we pay the server. Note that the amount of money sent may not be the same as the
     * amount of money actually requested. It can be larger if the amount left over in the channel would be too small to
     * be accepted by the Bitcoin network. ValueOutOfRangeException will be thrown, however, if there's not enough money
     * left in the channel to make the payment at all. Only one payment can be in-flight at once. You have to ensure
     * you wait for the previous increase payment future to complete before incrementing the payment again.
     *
     * @param size How many satoshis to increment the payment by (note: not the new total).
     * @return a future that completes when the server acknowledges receipt and acceptance of the payment.
     * @throws ValueOutOfRangeException If the size is negative or would pay more than this channel's total value
     *                                  ({@link PaymentChannelClientConnection#state()}.getTotalValue())
     * @throws IllegalStateException If the channel has been closed or is not yet open
     *                               (see {@link PaymentChannelClientConnection#getChannelOpenFuture()} for the second)
     */
    public ListenableFuture<PaymentIncrementAck> incrementPayment(Coin size) throws ValueOutOfRangeException, IllegalStateException {
        return incrementPayment(size, null, null);
    }

    /**
     * Increments the total value which we pay the server. Note that the amount of money sent may not be the same as the
     * amount of money actually requested. It can be larger if the amount left over in the channel would be too small to
     * be accepted by the Bitcoin network. ValueOutOfRangeException will be thrown, however, if there's not enough money
     * left in the channel to make the payment at all. Only one payment can be in-flight at once. You have to ensure
     * you wait for the previous increase payment future to complete before incrementing the payment again.
     *
     * @param size How many satoshis to increment the payment by (note: not the new total).
     * @param info Information about this update, used to extend this protocol.
     * @param userKey Key derived from a user password, needed for any signing when the wallet is encrypted.
     *                The wallet KeyCrypter is assumed.
     * @return a future that completes when the server acknowledges receipt and acceptance of the payment.
     * @throws ValueOutOfRangeException If the size is negative or would pay more than this channel's total value
     *                                  ({@link PaymentChannelClientConnection#state()}.getTotalValue())
     * @throws IllegalStateException If the channel has been closed or is not yet open
     *                               (see {@link PaymentChannelClientConnection#getChannelOpenFuture()} for the second)
     * @throws ECKey.KeyIsEncryptedException If the keys are encrypted and no AES key has been provided,
     */
    @Override
    public ListenableFuture<PaymentIncrementAck> incrementPayment(Coin size, @Nullable ByteString info, @Nullable KeyParameter userKey)
            throws ValueOutOfRangeException, IllegalStateException, ECKey.KeyIsEncryptedException {
        lock.lock();
        try {
            if (state() == null || !connectionOpen || step != InitStep.CHANNEL_OPEN)
                throw new IllegalStateException("Channel is not fully initialized/has already been closed");
            if (increasePaymentFuture != null)
                throw new IllegalStateException("Already incrementing paying, wait for previous payment to complete.");
            if (wallet.isEncrypted() && userKey == null)
                throw new ECKey.KeyIsEncryptedException();

            PaymentChannelV1ClientState.IncrementedPayment payment = state().incrementPaymentBy(size, userKey);
            Protos.UpdatePayment.Builder updatePaymentBuilder = Protos.UpdatePayment.newBuilder()
                    .setSignature(ByteString.copyFrom(payment.signature.encodeToBitcoin()))
                    .setClientChangeValue(state.getValueRefunded().value);
            if (info != null) updatePaymentBuilder.setInfo(info);

            increasePaymentFuture = SettableFuture.create();
            increasePaymentFuture.addListener(new Runnable() {
                @Override
                public void run() {
                    lock.lock();
                    increasePaymentFuture = null;
                    lock.unlock();
                }
            }, MoreExecutors.sameThreadExecutor());

            conn.sendToServer(Protos.TwoWayChannelMessage.newBuilder()
                    .setUpdatePayment(updatePaymentBuilder)
                    .setType(Protos.TwoWayChannelMessage.MessageType.UPDATE_PAYMENT)
                    .build());
            lastPaymentActualAmount = payment.amount;
            return increasePaymentFuture;
        } finally {
            lock.unlock();
        }
    }

    private void receivePaymentAck(Protos.PaymentAck paymentAck) {
        SettableFuture<PaymentIncrementAck> future;
        Coin value;

        lock.lock();
        try {
            if (increasePaymentFuture == null) return;
            checkNotNull(increasePaymentFuture, "Server sent a PAYMENT_ACK with no outstanding payment");
            log.info("Received a PAYMENT_ACK from the server");
            future = increasePaymentFuture;
            value = lastPaymentActualAmount;
        } finally {
            lock.unlock();
        }

        // Ensure the future runs without the client lock held.
        future.set(new PaymentIncrementAck(value, paymentAck.getInfo()));
    }

<<<<<<< HEAD
    public static class DefaultClientChannelModifier implements ClientChannelModifier {

        @Override
        public SendRequest modifySendRequest(SendRequest sendRequest) {
=======
    public static class DefaultClientChannelProperties implements ClientChannelProperties {

        @Override
        public SendRequest modifyContractSendRequest(SendRequest sendRequest) {
>>>>>>> 3dd87725
            return sendRequest;
        }

        @Override
<<<<<<< HEAD
        public Coin acceptableMinPayment() {
            return Transaction.REFERENCE_DEFAULT_MIN_TX_FEE;
        }

    }

    public static DefaultClientChannelModifier defaultChannelModifier = new DefaultClientChannelModifier();
=======
        public Coin acceptableMinPayment() { return Transaction.REFERENCE_DEFAULT_MIN_TX_FEE; }

        @Override
        public long timeWindow() {
            return DEFAULT_TIME_WINDOW;
        }

        @Override
        public VersionSelector versionSelector() {
            return VersionSelector.VERSION_2_ALLOW_1;
        }

    }

    public static DefaultClientChannelProperties defaultChannelProperties = new DefaultClientChannelProperties();
>>>>>>> 3dd87725
}<|MERGE_RESOLUTION|>--- conflicted
+++ resolved
@@ -57,11 +57,7 @@
     private static final org.slf4j.Logger log = LoggerFactory.getLogger(PaymentChannelClient.class);
 
     protected final ReentrantLock lock = Threading.lock("channelclient");
-<<<<<<< HEAD
-    protected final ClientChannelModifier clientChannelModifier;
-=======
     protected final ClientChannelProperties clientChannelProperties;
->>>>>>> 3dd87725
 
     // Used to track the negotiated version number
     @GuardedBy("lock") private int majorVersion;
@@ -190,49 +186,13 @@
      * @param serverId An arbitrary hash representing this channel. This must uniquely identify the server. If an
      *                 existing stored channel exists in the wallet's {@link StoredPaymentChannelClientStates}, then an
      *                 attempt will be made to resume that channel.
-<<<<<<< HEAD
-     * @param conn A callback listener which represents the connection to the server (forwards messages we generate to
-     *             the server)
-     * @param versionSelector An enum indicating which versions to support:
-     *                        VERSION_1: use only version 1 of the protocol
-     *                        VERSION_2_ALLOW_1: suggest version 2 but allow downgrade to version 1
-     *                        VERSION_2: suggest version 2 and enforce use of version 2
-     *
-     */
-    public PaymentChannelClient(Wallet wallet, ECKey myKey, Coin maxValue, Sha256Hash serverId,
-                                ClientConnection conn, VersionSelector versionSelector) {
-      this(wallet,myKey,maxValue,serverId, DEFAULT_TIME_WINDOW, null, null, conn, versionSelector);
-    }
-
-    /**
-     * Constructs a new channel manager which waits for {@link PaymentChannelClient#connectionOpen()} before acting.
-     *
-     * @param wallet The wallet which will be paid from, and where completed transactions will be committed.
-     *               Must already have a {@link StoredPaymentChannelClientStates} object in its extensions set.
-     * @param myKey A freshly generated keypair used for the multisig contract and refund output.
-     * @param maxValue The maximum value the server is allowed to request that we lock into this channel until the
-     *                 refund transaction unlocks. Note that if there is a previously open channel, the refund
-     *                 transaction used in this channel may be larger than maxValue. Thus, maxValue is not a method for
-     *                 limiting the amount payable through this channel.
-     * @param serverId An arbitrary hash representing this channel. This must uniquely identify the server. If an
-     *                 existing stored channel exists in the wallet's {@link StoredPaymentChannelClientStates}, then an
-     *                 attempt will be made to resume that channel.
-     * @param timeWindow The time in seconds, relative to now, on how long this channel should be kept open. Note that is is
-     *                   a proposal to the server. The server may in turn propose something different.
-     *                   See {@link org.bitcoinj.protocols.channels.IPaymentChannelClient.ClientConnection#acceptExpireTime(long)}
-=======
->>>>>>> 3dd87725
      * @param userKeySetup Key derived from a user password, used to decrypt myKey, if it is encrypted, during setup.
      * @param conn A callback listener which represents the connection to the server (forwards messages we generate to
      *             the server)
      */
     public PaymentChannelClient(Wallet wallet, ECKey myKey, Coin maxValue, Sha256Hash serverId,
                                 @Nullable KeyParameter userKeySetup, ClientConnection conn) {
-<<<<<<< HEAD
-        this(wallet, myKey, maxValue, serverId, timeWindow, userKeySetup, null, conn, VersionSelector.VERSION_2_ALLOW_1);
-=======
         this(wallet, myKey, maxValue, serverId, userKeySetup, defaultChannelProperties, conn);
->>>>>>> 3dd87725
     }
 
     /**
@@ -249,36 +209,19 @@
      *                 existing stored channel exists in the wallet's {@link StoredPaymentChannelClientStates}, then an
      *                 attempt will be made to resume that channel.
      * @param userKeySetup Key derived from a user password, used to decrypt myKey, if it is encrypted, during setup.
-<<<<<<< HEAD
-     * @param clientChannelModifier Modify the channel's configuration. You may extend {@link DefaultClientChannelModifier}
-=======
      * @param clientChannelProperties Modify the channel's properties. You may extend {@link DefaultClientChannelProperties}
->>>>>>> 3dd87725
      * @param conn A callback listener which represents the connection to the server (forwards messages we generate to
      *             the server)
      */
-<<<<<<< HEAD
-    public PaymentChannelClient(Wallet wallet, ECKey myKey, Coin maxValue, Sha256Hash serverId, long timeWindow,
-                                @Nullable KeyParameter userKeySetup, @Nullable ClientChannelModifier clientChannelModifier, ClientConnection conn, VersionSelector versionSelector) {
-=======
     public PaymentChannelClient(Wallet wallet, ECKey myKey, Coin maxValue, Sha256Hash serverId,
                                 @Nullable KeyParameter userKeySetup, @Nullable ClientChannelProperties clientChannelProperties,
                                 ClientConnection conn) {
->>>>>>> 3dd87725
         this.wallet = checkNotNull(wallet);
         this.myKey = checkNotNull(myKey);
         this.maxValue = checkNotNull(maxValue);
         this.serverId = checkNotNull(serverId);
         this.conn = checkNotNull(conn);
         this.userKeySetup = userKeySetup;
-<<<<<<< HEAD
-        if (clientChannelModifier == null) {
-            this.clientChannelModifier = defaultChannelModifier;
-        } else {
-            this.clientChannelModifier = clientChannelModifier;
-        }
-        this.versionSelector = versionSelector;
-=======
         if (clientChannelProperties == null) {
             this.clientChannelProperties = defaultChannelProperties;
         } else {
@@ -287,7 +230,6 @@
         this.timeWindow = clientChannelProperties.timeWindow();
         checkState(timeWindow >= 0);
         this.versionSelector = clientChannelProperties.versionSelector();
->>>>>>> 3dd87725
     }
 
     /** 
@@ -328,11 +270,7 @@
 
         // For now we require a hard-coded value. In future this will have to get more complex and dynamic as the fees
         // start to float.
-<<<<<<< HEAD
-        final long maxMin = clientChannelModifier.acceptableMinPayment().value;
-=======
         final long maxMin = clientChannelProperties.acceptableMinPayment().value;
->>>>>>> 3dd87725
         if (initiate.getMinPayment() > maxMin) {
             log.error("Server requested a min payment of {} but we only accept up to {}", initiate.getMinPayment(), maxMin);
             errorBuilder.setCode(Protos.Error.ErrorCode.MIN_PAYMENT_TOO_LARGE);
@@ -355,11 +293,7 @@
                 return CloseReason.NO_ACCEPTABLE_VERSION;
         }
         try {
-<<<<<<< HEAD
-            state.initiate(userKeySetup, clientChannelModifier);
-=======
             state.initiate(userKeySetup, clientChannelProperties);
->>>>>>> 3dd87725
         } catch (ValueOutOfRangeException e) {
             log.error("Value out of range when trying to initiate", e);
             errorBuilder.setCode(Protos.Error.ErrorCode.CHANNEL_VALUE_TOO_LARGE);
@@ -792,30 +726,14 @@
         future.set(new PaymentIncrementAck(value, paymentAck.getInfo()));
     }
 
-<<<<<<< HEAD
-    public static class DefaultClientChannelModifier implements ClientChannelModifier {
-
-        @Override
-        public SendRequest modifySendRequest(SendRequest sendRequest) {
-=======
     public static class DefaultClientChannelProperties implements ClientChannelProperties {
 
         @Override
         public SendRequest modifyContractSendRequest(SendRequest sendRequest) {
->>>>>>> 3dd87725
             return sendRequest;
         }
 
         @Override
-<<<<<<< HEAD
-        public Coin acceptableMinPayment() {
-            return Transaction.REFERENCE_DEFAULT_MIN_TX_FEE;
-        }
-
-    }
-
-    public static DefaultClientChannelModifier defaultChannelModifier = new DefaultClientChannelModifier();
-=======
         public Coin acceptableMinPayment() { return Transaction.REFERENCE_DEFAULT_MIN_TX_FEE; }
 
         @Override
@@ -831,5 +749,4 @@
     }
 
     public static DefaultClientChannelProperties defaultChannelProperties = new DefaultClientChannelProperties();
->>>>>>> 3dd87725
 }