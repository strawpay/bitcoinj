--- conflicted
+++ resolved
@@ -57,11 +57,7 @@
     private static final org.slf4j.Logger log = LoggerFactory.getLogger(PaymentChannelClient.class);
 
     protected final ReentrantLock lock = Threading.lock("channelclient");
-<<<<<<< HEAD
-    protected final ChannelModifier channelModifier;
-=======
     protected final ClientChannelModifier clientChannelModifier;
->>>>>>> 9a6bc024
 
     // Used to track the negotiated version number
     @GuardedBy("lock") private int majorVersion;
@@ -247,11 +243,7 @@
      *                   a proposal to the server. The server may in turn propose something different.
      *                   See {@link org.bitcoinj.protocols.channels.IPaymentChannelClient.ClientConnection#acceptExpireTime(long)}
      * @param userKeySetup Key derived from a user password, used to decrypt myKey, if it is encrypted, during setup.
-<<<<<<< HEAD
-     * @param channelModifier Modify the channel's configuration. You may extend {@link DefaultChannelModifier}
-=======
      * @param clientChannelModifier Modify the channel's configuration. You may extend {@link DefaultClientChannelModifier}
->>>>>>> 9a6bc024
      * @param conn A callback listener which represents the connection to the server (forwards messages we generate to
      *             the server)
      * @param versionSelector An enum indicating which versions to support:
@@ -260,11 +252,7 @@
      *                        VERSION_2: suggest version 2 and enforce use of version 2
      */
     public PaymentChannelClient(Wallet wallet, ECKey myKey, Coin maxValue, Sha256Hash serverId, long timeWindow,
-<<<<<<< HEAD
-                                @Nullable KeyParameter userKeySetup, @Nullable ChannelModifier channelModifier, ClientConnection conn, VersionSelector versionSelector) {
-=======
                                 @Nullable KeyParameter userKeySetup, @Nullable ClientChannelModifier clientChannelModifier, ClientConnection conn, VersionSelector versionSelector) {
->>>>>>> 9a6bc024
         this.wallet = checkNotNull(wallet);
         this.myKey = checkNotNull(myKey);
         this.maxValue = checkNotNull(maxValue);
@@ -273,17 +261,10 @@
         this.timeWindow = timeWindow;
         this.conn = checkNotNull(conn);
         this.userKeySetup = userKeySetup;
-<<<<<<< HEAD
-        if (channelModifier == null) {
-            this.channelModifier = defaultChannelModifier;
-        } else {
-            this.channelModifier = channelModifier;
-=======
         if (clientChannelModifier == null) {
             this.clientChannelModifier = defaultChannelModifier;
         } else {
             this.clientChannelModifier = clientChannelModifier;
->>>>>>> 9a6bc024
         }
         this.versionSelector = versionSelector;
     }
@@ -326,11 +307,7 @@
 
         // For now we require a hard-coded value. In future this will have to get more complex and dynamic as the fees
         // start to float.
-<<<<<<< HEAD
-        final long maxMin = channelModifier.acceptableMinPayment().value;
-=======
         final long maxMin = clientChannelModifier.acceptableMinPayment().value;
->>>>>>> 9a6bc024
         if (initiate.getMinPayment() > maxMin) {
             log.error("Server requested a min payment of {} but we only accept up to {}", initiate.getMinPayment(), maxMin);
             errorBuilder.setCode(Protos.Error.ErrorCode.MIN_PAYMENT_TOO_LARGE);
@@ -353,11 +330,7 @@
                 return CloseReason.NO_ACCEPTABLE_VERSION;
         }
         try {
-<<<<<<< HEAD
-            state.initiate(userKeySetup, channelModifier);
-=======
             state.initiate(userKeySetup, clientChannelModifier);
->>>>>>> 9a6bc024
         } catch (ValueOutOfRangeException e) {
             log.error("Value out of range when trying to initiate", e);
             errorBuilder.setCode(Protos.Error.ErrorCode.CHANNEL_VALUE_TOO_LARGE);
@@ -790,11 +763,7 @@
         future.set(new PaymentIncrementAck(value, paymentAck.getInfo()));
     }
 
-<<<<<<< HEAD
-    public static class DefaultChannelModifier implements ChannelModifier {
-=======
     public static class DefaultClientChannelModifier implements ClientChannelModifier {
->>>>>>> 9a6bc024
 
         @Override
         public SendRequest modifySendRequest(SendRequest sendRequest) {
@@ -808,9 +777,5 @@
 
     }
 
-<<<<<<< HEAD
-    public static DefaultChannelModifier defaultChannelModifier = new DefaultChannelModifier();
-=======
     public static DefaultClientChannelModifier defaultChannelModifier = new DefaultClientChannelModifier();
->>>>>>> 9a6bc024
 }