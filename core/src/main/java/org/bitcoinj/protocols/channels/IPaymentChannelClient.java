/*
 * Copyright 2013 Google Inc.
 *
 * Licensed under the Apache License, Version 2.0 (the "License");
 * you may not use this file except in compliance with the License.
 * You may obtain a copy of the License at
 *
 *    http://www.apache.org/licenses/LICENSE-2.0
 *
 * Unless required by applicable law or agreed to in writing, software
 * distributed under the License is distributed on an "AS IS" BASIS,
 * WITHOUT WARRANTIES OR CONDITIONS OF ANY KIND, either express or implied.
 * See the License for the specific language governing permissions and
 * limitations under the License.
 */

package org.bitcoinj.protocols.channels;

import org.bitcoinj.core.Coin;
import org.bitcoinj.core.ECKey;
import org.bitcoinj.core.InsufficientMoneyException;
import com.google.common.util.concurrent.ListenableFuture;

import com.google.protobuf.ByteString;
import org.bitcoin.paymentchannel.Protos;
import org.bitcoinj.wallet.SendRequest;
import org.spongycastle.crypto.params.KeyParameter;

import javax.annotation.Nullable;

/**
 * A class implementing this interface supports the basic operations of a payment channel. An implementation is provided
 * in {@link PaymentChannelClient}, but alternative implementations are possible. For example, an implementor might
 * send RPCs to a separate (locally installed or even remote) wallet app rather than implementing the algorithm locally.
 */
public interface IPaymentChannelClient {
    /**
     * Called when a message is received from the server. Processes the given message and generates events based on its
     * content.
     */
    void receiveMessage(Protos.TwoWayChannelMessage msg) throws InsufficientMoneyException;

    /**
     * <p>Called when the connection to the server terminates.</p>
     *
     * <p>For stateless protocols, this translates to a client not using the channel for the immediate future, but
     * intending to reopen the channel later. There is likely little reason to use this in a stateless protocol.</p>
     *
     * <p>Note that this <b>MUST</b> still be called even after either
     * {@link PaymentChannelClient.ClientConnection#destroyConnection(org.bitcoinj.protocols.channels.PaymentChannelCloseException.CloseReason)} or
     * {@link IPaymentChannelClient#settle()} is called, to actually handle the connection close logic.</p>
     */
    void connectionClosed();

    /**
     * <p>Settles the channel, notifying the server it can broadcast the most recent payment transaction.</p>
     *
     * <p>Note that this only generates a CLOSE message for the server and calls
     * {@link PaymentChannelClient.ClientConnection#destroyConnection(org.bitcoinj.protocols.channels.PaymentChannelCloseException.CloseReason)}
     * to settle the connection, it does not actually handle connection close logic, and
     * {@link PaymentChannelClient#connectionClosed()} must still be called after the connection fully settles.</p>
     *
     * @throws IllegalStateException If the connection is not currently open (ie the CLOSE message cannot be sent)
     */
    void settle() throws IllegalStateException;

    /**
     * <p>Called to indicate the connection has been opened and messages can now be generated for the server.</p>
     *
     * <p>Attempts to find a channel to resume and generates a CLIENT_VERSION message for the server based on the
     * result.</p>
     */
    void connectionOpen();

    /**
     * Increments the total value which we pay the server. Note that the amount of money sent may not be the same as the
     * amount of money actually requested. It can be larger if the amount left over in the channel would be too small to
     * be accepted by the Bitcoin network. ValueOutOfRangeException will be thrown, however, if there's not enough money
     * left in the channel to make the payment at all. Only one payment can be in-flight at once. You have to ensure
     * you wait for the previous increase payment future to complete before incrementing the payment again.
     *
     * @param size How many satoshis to increment the payment by (note: not the new total).
     * @param info Information about this update, used to extend this protocol.
     * @throws ValueOutOfRangeException If the size is negative or would pay more than this channel's total value
     *                                  ({@link PaymentChannelClientConnection#state()}.getTotalValue())
     * @throws IllegalStateException If the channel has been closed or is not yet open
     *                               (see {@link PaymentChannelClientConnection#getChannelOpenFuture()} for the second)
     * @throws ECKey.KeyIsEncryptedException If the keys are encrypted and no AES key has been provided,
     * @return a future that completes when the server acknowledges receipt and acceptance of the payment.
     */
    ListenableFuture<PaymentIncrementAck> incrementPayment(Coin size, @Nullable ByteString info,
                                                           @Nullable KeyParameter userKey)
            throws ValueOutOfRangeException, IllegalStateException, ECKey.KeyIsEncryptedException;

    /**
     * Implements the connection between this client and the server, providing an interface which allows messages to be
     * sent to the server, requests for the connection to the server to be closed, and a callback which occurs when the
     * channel is fully open.
     */
    interface ClientConnection {
        /**
         * <p>Requests that the given message be sent to the server. There are no blocking requirements for this method,
         * however the order of messages must be preserved.</p>
         *
         * <p>If the send fails, no exception should be thrown, however
         * {@link org.bitcoinj.protocols.channels.PaymentChannelClient#connectionClosed()} should be called immediately. In the case of messages which
         * are a part of initialization, initialization will simply fail and the refund transaction will be broadcasted
         * when it unlocks (if necessary).  In the case of a payment message, the payment will be lost however if the
         * channel is resumed it will begin again from the channel value <i>after</i> the failed payment.</p>
         *
         * <p>Called while holding a lock on the {@link org.bitcoinj.protocols.channels.PaymentChannelClient} object - be careful about reentrancy</p>
         */
        void sendToServer(Protos.TwoWayChannelMessage msg);

        /**
         * <p>Requests that the connection to the server be closed. For stateless protocols, note that after this call,
         * no more messages should be received from the server and this object is no longer usable. A
         * {@link org.bitcoinj.protocols.channels.PaymentChannelClient#connectionClosed()} event should be generated immediately after this call.</p>
         *
         * <p>Called while holding a lock on the {@link org.bitcoinj.protocols.channels.PaymentChannelClient} object - be careful about reentrancy</p>
         *
         * @param reason The reason for the closure, see the individual values for more details.
         *               It is usually safe to ignore this and treat any value below
         *               {@link org.bitcoinj.protocols.channels.PaymentChannelCloseException.CloseReason#CLIENT_REQUESTED_CLOSE} as "unrecoverable error" and all others as
         *               "try again once and see if it works then"
         */
        void destroyConnection(PaymentChannelCloseException.CloseReason reason);


        /**
         * <p>Queries if the expire time proposed by server is acceptable. If <code>false</code> is return the channel
         * will be closed with a  {@link org.bitcoinj.protocols.channels.PaymentChannelCloseException.CloseReason#TIME_WINDOW_UNACCEPTABLE}.</p>
         * @param expireTime The time, in seconds,  when this channel will be closed by the server. Note this is in absolute time, i.e. seconds since 1970-01-01T00:00:00.
         * @return <code>true</code> if the proposed time is acceptable <code>false</code> otherwise.
         */
        boolean acceptExpireTime(long expireTime);

        /**
         * <p>Indicates the channel has been successfully opened and
         * {@link org.bitcoinj.protocols.channels.PaymentChannelClient#incrementPayment(Coin)}
         * may be called at will.</p>
         *
         * <p>Called while holding a lock on the {@link org.bitcoinj.protocols.channels.PaymentChannelClient}
         * object - be careful about reentrancy</p>
         *
         * @param wasInitiated If true, the channel is newly opened. If false, it was resumed.
         */
        void channelOpen(boolean wasInitiated);
    }

    /**
<<<<<<< HEAD
     * Modify the Channel configuration.
     */
    interface ClientChannelModifier {
=======
     * Set Client payment channel properties.
     */
    interface ClientChannelProperties {
>>>>>>> 3dd87725
        /**
         * Modify the sendRequest used for the contract.
         * @param sendRequest the current sendRequest.
         * @return the modified sendRequest.
         */
<<<<<<< HEAD
        SendRequest modifySendRequest(SendRequest sendRequest);
=======
        SendRequest modifyContractSendRequest(SendRequest sendRequest);
>>>>>>> 3dd87725

        /**
         *  The maximum acceptable min payment. If the server suggests a higher amount
         *  the channel creation will be aborted.
         */
        Coin acceptableMinPayment();
<<<<<<< HEAD
=======

        /**
         *  The time in seconds, relative to now, on how long this channel should be kept open. Note that is is
         *  a proposal to the server. The server may in turn propose something different.
         *  See {@link org.bitcoinj.protocols.channels.IPaymentChannelClient.ClientConnection#acceptExpireTime(long)}
         *
         */
        long timeWindow();

        /**
         * An enum indicating which versions to support:
         * VERSION_1: use only version 1 of the protocol
         * VERSION_2_ALLOW_1: suggest version 2 but allow downgrade to version 1
         * VERSION_2: suggest version 2 and enforce use of version 2
         *
         */
        PaymentChannelClient.VersionSelector versionSelector();
>>>>>>> 3dd87725
    }

    /**
     * An implementor of this interface creates payment channel clients that "talk back" with the given connection.
     * The client might be a PaymentChannelClient, or an RPC interface, or something else entirely.
     */
    interface Factory {
        IPaymentChannelClient create(String serverPaymentIdentity, ClientConnection connection);
    }
}<|MERGE_RESOLUTION|>--- conflicted
+++ resolved
@@ -149,33 +149,21 @@
     }
 
     /**
-<<<<<<< HEAD
-     * Modify the Channel configuration.
-     */
-    interface ClientChannelModifier {
-=======
      * Set Client payment channel properties.
      */
     interface ClientChannelProperties {
->>>>>>> 3dd87725
         /**
          * Modify the sendRequest used for the contract.
          * @param sendRequest the current sendRequest.
          * @return the modified sendRequest.
          */
-<<<<<<< HEAD
-        SendRequest modifySendRequest(SendRequest sendRequest);
-=======
         SendRequest modifyContractSendRequest(SendRequest sendRequest);
->>>>>>> 3dd87725
 
         /**
          *  The maximum acceptable min payment. If the server suggests a higher amount
          *  the channel creation will be aborted.
          */
         Coin acceptableMinPayment();
-<<<<<<< HEAD
-=======
 
         /**
          *  The time in seconds, relative to now, on how long this channel should be kept open. Note that is is
@@ -193,7 +181,6 @@
          *
          */
         PaymentChannelClient.VersionSelector versionSelector();
->>>>>>> 3dd87725
     }
 
     /**
