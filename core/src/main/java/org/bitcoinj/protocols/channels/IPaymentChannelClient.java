--- conflicted
+++ resolved
@@ -151,17 +151,10 @@
     /**
      * Modify the Channel configuration.
      */
-<<<<<<< HEAD
-    interface ChannelModifier {
-        /**
-         * Modify the sendRequest used for the contract.
-         * @param sendRequest
-=======
     interface ClientChannelModifier {
         /**
          * Modify the sendRequest used for the contract.
          * @param sendRequest the current sendRequest.
->>>>>>> 9a6bc024
          * @return the modified sendRequest.
          */
         SendRequest modifySendRequest(SendRequest sendRequest);
