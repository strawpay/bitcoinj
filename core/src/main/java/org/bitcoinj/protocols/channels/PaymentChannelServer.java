/*
 * Copyright 2013 Google Inc.
 *
 * Licensed under the Apache License, Version 2.0 (the "License");
 * you may not use this file except in compliance with the License.
 * You may obtain a copy of the License at
 *
 *    http://www.apache.org/licenses/LICENSE-2.0
 *
 * Unless required by applicable law or agreed to in writing, software
 * distributed under the License is distributed on an "AS IS" BASIS,
 * WITHOUT WARRANTIES OR CONDITIONS OF ANY KIND, either express or implied.
 * See the License for the specific language governing permissions and
 * limitations under the License.
 */

package org.bitcoinj.protocols.channels;

import com.google.common.collect.ImmutableMap;
import com.google.common.util.concurrent.AsyncFunction;
import org.bitcoinj.core.*;
import org.bitcoinj.protocols.channels.PaymentChannelCloseException.CloseReason;
import org.bitcoinj.utils.Threading;
import org.bitcoinj.wallet.SendRequest;
import org.bitcoinj.wallet.Wallet;

import com.google.common.util.concurrent.FutureCallback;
import com.google.common.util.concurrent.Futures;
import com.google.common.util.concurrent.ListenableFuture;
import com.google.protobuf.ByteString;
import net.jcip.annotations.GuardedBy;
import org.bitcoin.paymentchannel.Protos;
import org.slf4j.LoggerFactory;
import org.spongycastle.crypto.params.KeyParameter;

import javax.annotation.Nullable;
import java.util.Map;
import java.util.concurrent.locks.ReentrantLock;

import static com.google.common.base.Preconditions.checkNotNull;
import static com.google.common.base.Preconditions.checkState;

/**
 * <p>A handler class which handles most of the complexity of creating a payment channel connection by providing a
 * simple in/out interface which is provided with protobufs from the client and which generates protobufs which should
 * be sent to the client.</p>
 *
 * <p>Does all required verification of messages and properly stores state objects in the wallet-attached
 * {@link StoredPaymentChannelServerStates} so that they are automatically closed when necessary and payment
 * transactions are not lost if the application crashes before it unlocks.</p>
 */
public class PaymentChannelServer {
    //TODO: Update JavaDocs with notes for communication over stateless protocols
    private static final org.slf4j.Logger log = LoggerFactory.getLogger(PaymentChannelServer.class);

    protected final ReentrantLock lock = Threading.lock("channelserver");

    /**
     * A map of supported versions; keys are major versions, and the corresponding
     * value is the minor version at that major level.
     */
    public static final Map<Integer, Integer> SERVER_VERSIONS = ImmutableMap.of(1, 0, 2, 0);

    // The step in the initialization process we are in, some of this is duplicated in the PaymentChannelServerState
    private enum InitStep {
        WAITING_ON_CLIENT_VERSION,
        // This step is only used in V1 of the protocol.
        WAITING_ON_UNSIGNED_REFUND,
        WAITING_ON_CONTRACT,
        WAITING_ON_MULTISIG_ACCEPTANCE,
        CHANNEL_OPEN
    }
    @GuardedBy("lock") private InitStep step = InitStep.WAITING_ON_CLIENT_VERSION;

    /**
     * Implements the connection between this server and the client, providing an interface which allows messages to be
     * sent to the client, requests for the connection to the client to be closed, and callbacks which occur when the
     * channel is fully open or the client completes a payment.
     */
    public interface ServerConnection {
        /**
         * <p>Requests that the given message be sent to the client. There are no blocking requirements for this method,
         * however the order of messages must be preserved.</p>
         *
         * <p>If the send fails, no exception should be thrown, however
         * {@link PaymentChannelServer#connectionClosed()} should be called immediately.</p>
         *
         * <p>Called while holding a lock on the {@link PaymentChannelServer} object - be careful about reentrancy</p>
         */
        void sendToClient(Protos.TwoWayChannelMessage msg);

        /**
         * <p>Requests that the connection to the client be closed</p>
         *
         * <p>Called while holding a lock on the {@link PaymentChannelServer} object - be careful about reentrancy</p>
         *
         * @param reason The reason for the closure, see the individual values for more details.
         *               It is usually safe to ignore this value.
         */
        void destroyConnection(CloseReason reason);

        /**
         * <p>Triggered when the channel is opened and payments can begin</p>
         *
         * <p>Called while holding a lock on the {@link PaymentChannelServer} object - be careful about reentrancy</p>
         *
         * @param contractHash A unique identifier which represents this channel (actually the hash of the multisig contract)
         */
        void channelOpen(Sha256Hash contractHash);

        /**
         * <p>Called when the payment in this channel was successfully incremented by the client</p>
         *
         * <p>Called while holding a lock on the {@link PaymentChannelServer} object - be careful about reentrancy</p>
         *
         * @param by The increase in total payment
         * @param to The new total payment to us (not including fees which may be required to claim the payment)
         * @param info Information about this payment increase, used to extend this protocol.
         * @return A future that completes with the ack message that will be included in the PaymentAck message to the client. Use null for no ack message.
         */
        @Nullable
        ListenableFuture<ByteString> paymentIncrease(Coin by, Coin to, @Nullable ByteString info);

        /**
         * <p>Called when a channel is being closed and must be signed, possibly with an encrypted key.</p>
         * @return A future for the (nullable) KeyParameter for the ECKey, or <code>null</code> if no key is required.
         */
        @Nullable
        ListenableFuture<KeyParameter> getUserKey();
    }
    private final ServerConnection conn;

    public interface ServerChannelModifier {
        /**
         * The size of the payment that the client is requested to pay in the initiate phase.
         */
        Coin getMinPayment();

        /**
         * The maximum allowed channel time window in seconds.
         * Note that the server need to be online for the whole time the channel is open.
         * Failure to do this could cause loss of all payments received on the channel.
         */
        long getMaxTimeWindow();

        /**
         * The minimum allowed channel time window in seconds, must be larger than 7200.
         */
        long getMinTimeWindow();
    }

    // Used to track the negotiated version number
    @GuardedBy("lock") private int majorVersion;

    // Used to keep track of whether or not the "socket" ie connection is open and we can generate messages
    @GuardedBy("lock") private boolean connectionOpen = false;
    // Indicates that no further messages should be sent and we intend to settle the connection
    @GuardedBy("lock") private boolean channelSettling = false;

    // The wallet and peergroup which are used to complete/broadcast transactions
    private final Wallet wallet;
    private final TransactionBroadcaster broadcaster;

    // The key used for multisig in this channel
    @GuardedBy("lock") private ECKey myKey;

    // The fee server charges for managing (and settling the channel).
    // This is will be requested in the setup via the min_payment field in the initiate message.
<<<<<<< HEAD
    private final Coin channelFee;
=======
    private final Coin minPayment;
>>>>>>> 9a6bc024

    // The minimum accepted channel value
    private final Coin minAcceptedChannelSize;

    // The state manager for this channel
    @GuardedBy("lock") private PaymentChannelServerState state;

    // The time this channel expires (ie the refund transaction's locktime)
    @GuardedBy("lock") private long expireTime;

    public static final long DEFAULT_MAX_TIME_WINDOW = 7 * 24 * 60 * 60;

    /**
     * Maximum channel duration, in seconds, that the client can request. Defaults to 1 week.
     * Note that the server needs to be online for the whole time the channel is open.
     * Failure to do this could cause loss of all payments received on the channel.
     */
    protected final long maxTimeWindow;

    public static final long DEFAULT_MIN_TIME_WINDOW = 4 * 60 * 60;
    public static final long HARD_MIN_TIME_WINDOW = -StoredPaymentChannelServerStates.CHANNEL_EXPIRE_OFFSET;
    /**
     * Minimum channel duration, in seconds, that the client can request. Should always be larger than  than 2 hours, defaults to 4 hours
     */
    protected final long minTimeWindow;

    /**
     * Creates a new server-side state manager which handles a single client connection. The server will only accept
     * a channel with time window between 4 hours and 1 week. Note that the server need to be online for the whole time the channel is open.
     * Failure to do this could cause loss of all payments received on the channel.
     *
     * @param broadcaster The PeerGroup on which transactions will be broadcast - should have multiple connections.
     * @param wallet The wallet which will be used to complete transactions.
     *               Unlike {@link PaymentChannelClient}, this does not have to already contain a StoredState manager
     * @param minAcceptedChannelSize The minimum value the client must lock into this channel. A value too large will be
     *                               rejected by clients, and a value too low will require excessive channel reopening
     *                               and may cause fees to be require to settle the channel. A reasonable value depends
     *                               entirely on the expected maximum for the channel, and should likely be somewhere
     *                               between a few bitcents and a bitcoin.
     * @param conn A callback listener which represents the connection to the client (forwards messages we generate to
     *             the client and will close the connection on request)
     */
    public PaymentChannelServer(TransactionBroadcaster broadcaster, Wallet wallet,
                                Coin minAcceptedChannelSize, ServerConnection conn) {
<<<<<<< HEAD
        this(broadcaster, wallet, Transaction.REFERENCE_DEFAULT_MIN_TX_FEE,
                minAcceptedChannelSize, DEFAULT_MIN_TIME_WINDOW, DEFAULT_MAX_TIME_WINDOW, conn);
=======
        this(broadcaster, wallet, minAcceptedChannelSize, defaultServerChannelModifier, conn);
>>>>>>> 9a6bc024
    }

    /**
     * Creates a new server-side state manager which handles a single client connection.
     *
     * @param broadcaster The PeerGroup on which transactions will be broadcast - should have multiple connections.
     * @param wallet The wallet which will be used to complete transactions.
     *               Unlike {@link PaymentChannelClient}, this does not have to already contain a StoredState manager
     * @param channelFee The fee amount per channel that the client has to pay in the initiate phase.
     * @param minAcceptedChannelSize The minimum value the client must lock into this channel. A value too large will be
     *                               rejected by clients, and a value too low will require excessive channel reopening
     *                               and may cause fees to be require to settle the channel. A reasonable value depends
     *                               entirely on the expected maximum for the channel, and should likely be somewhere
     *                               between a few bitcents and a bitcoin.
     * @param serverChannelModifier Modify the channel defaults. You may extend {@link DefaultServerChannelModifier}
     * @param conn A callback listener which represents the connection to the client (forwards messages we generate to
     *              the client and will close the connection on request)
     */
    public PaymentChannelServer(TransactionBroadcaster broadcaster, Wallet wallet,
<<<<<<< HEAD
                                Coin channelFee, Coin minAcceptedChannelSize, long minTimeWindow,
                                long maxTimeWindow, ServerConnection conn) {
=======
                                Coin minAcceptedChannelSize, ServerChannelModifier serverChannelModifier, ServerConnection conn) {
        minTimeWindow = serverChannelModifier.getMinTimeWindow();
        maxTimeWindow = serverChannelModifier.getMaxTimeWindow();
>>>>>>> 9a6bc024
        if (minTimeWindow > maxTimeWindow) throw new IllegalArgumentException("minTimeWindow must be less or equal to maxTimeWindow");
        if (minTimeWindow < HARD_MIN_TIME_WINDOW) throw new IllegalArgumentException("minTimeWindow must be larger than" + HARD_MIN_TIME_WINDOW  + " seconds");
        this.broadcaster = checkNotNull(broadcaster);
        this.wallet = checkNotNull(wallet);
<<<<<<< HEAD
        this.channelFee = checkNotNull(channelFee);
=======
        this.minPayment = checkNotNull(serverChannelModifier.getMinPayment());
>>>>>>> 9a6bc024
        this.minAcceptedChannelSize = checkNotNull(minAcceptedChannelSize);
        this.conn = checkNotNull(conn);
    }

    /**
     * Returns the underlying {@link PaymentChannelServerState} object that is being manipulated. This object allows
     * you to learn how much money has been transferred, etc. May be null if the channel wasn't negotiated yet.
     */
    @Nullable
    public PaymentChannelServerState state() {
        return state;
    }

    @GuardedBy("lock")
    private void receiveVersionMessage(Protos.TwoWayChannelMessage msg) throws VerificationException {
        checkState(step == InitStep.WAITING_ON_CLIENT_VERSION && msg.hasClientVersion());
        final Protos.ClientVersion clientVersion = msg.getClientVersion();
        majorVersion = clientVersion.getMajor();
        if (!SERVER_VERSIONS.containsKey(majorVersion)) {
            error("This server needs one of protocol versions " + SERVER_VERSIONS.keySet() + " , client offered " + majorVersion,
                    Protos.Error.ErrorCode.NO_ACCEPTABLE_VERSION, CloseReason.NO_ACCEPTABLE_VERSION);
            return;
        }

        Protos.ServerVersion.Builder versionNegotiationBuilder = Protos.ServerVersion.newBuilder()
                .setMajor(majorVersion).setMinor(SERVER_VERSIONS.get(majorVersion));
        conn.sendToClient(Protos.TwoWayChannelMessage.newBuilder()
                .setType(Protos.TwoWayChannelMessage.MessageType.SERVER_VERSION)
                .setServerVersion(versionNegotiationBuilder)
                .build());
        ByteString reopenChannelContractHash = clientVersion.getPreviousChannelContractHash();
        if (reopenChannelContractHash != null && reopenChannelContractHash.size() == 32) {
            Sha256Hash contractHash = Sha256Hash.wrap(reopenChannelContractHash.toByteArray());
            log.info("New client that wants to resume {}", contractHash);
            StoredPaymentChannelServerStates channels = (StoredPaymentChannelServerStates)
                    wallet.getExtensions().get(StoredPaymentChannelServerStates.EXTENSION_ID);
            if (channels != null) {
                StoredServerChannel storedServerChannel = channels.getChannel(contractHash);
                if (storedServerChannel != null) {
                    final PaymentChannelServer existingHandler = storedServerChannel.setConnectedHandler(this, false);
                    if (existingHandler != this) {
                        log.warn("  ... and that channel is already in use, disconnecting other user.");
                        existingHandler.close();
                        storedServerChannel.setConnectedHandler(this, true);
                    }

                    log.info("Got resume version message, responding with VERSIONS and CHANNEL_OPEN");
                    state = storedServerChannel.getOrCreateState(wallet, broadcaster);
                    step = InitStep.CHANNEL_OPEN;
                    conn.sendToClient(Protos.TwoWayChannelMessage.newBuilder()
                            .setType(Protos.TwoWayChannelMessage.MessageType.CHANNEL_OPEN)
                            .build());
                    conn.channelOpen(contractHash);
                    return;
                } else {
                    log.error(" ... but we do not have any record of that contract! Resume failed.");
                }
            } else {
                log.error(" ... but we do not have any stored channels! Resume failed.");
            }
        }
        log.info("Got initial version message, responding with VERSIONS and INITIATE: min value={}",
                minAcceptedChannelSize.value);

        myKey = new ECKey();
        wallet.freshReceiveKey();

        expireTime = Utils.currentTimeSeconds() + truncateTimeWindow(clientVersion.getTimeWindowSecs());
        switch (majorVersion) {
            case 1:
                step = InitStep.WAITING_ON_UNSIGNED_REFUND;
                break;
            case 2:
                step = InitStep.WAITING_ON_CONTRACT;
                break;
            default:
                error("Protocol version " + majorVersion + " not supported", Protos.Error.ErrorCode.NO_ACCEPTABLE_VERSION, CloseReason.NO_ACCEPTABLE_VERSION);
                break;
        }

        Protos.Initiate.Builder initiateBuilder = Protos.Initiate.newBuilder()
                .setMultisigKey(ByteString.copyFrom(myKey.getPubKey()))
                .setExpireTimeSecs(expireTime)
                .setMinAcceptedChannelSize(minAcceptedChannelSize.value)
<<<<<<< HEAD
                .setMinPayment(channelFee.value);
=======
                .setMinPayment(minPayment.value);
>>>>>>> 9a6bc024

        conn.sendToClient(Protos.TwoWayChannelMessage.newBuilder()
                .setInitiate(initiateBuilder)
                .setType(Protos.TwoWayChannelMessage.MessageType.INITIATE)
                .build());
    }

    private long truncateTimeWindow(long timeWindow) {
        if (timeWindow < minTimeWindow) {
            log.info("client requested time window {} s to short, offering {} s", timeWindow, minTimeWindow);
            return minTimeWindow;
        }
        if (timeWindow > maxTimeWindow) {
            log.info("client requested time window {} s to long, offering {} s", timeWindow, minTimeWindow);
            return maxTimeWindow;
        }
        return timeWindow;
    }

    @GuardedBy("lock")
    private void receiveRefundMessage(Protos.TwoWayChannelMessage msg) throws VerificationException {
        checkState(majorVersion == 1);
        checkState(step == InitStep.WAITING_ON_UNSIGNED_REFUND && msg.hasProvideRefund());
        log.info("Got refund transaction, returning signature");

        Protos.ProvideRefund providedRefund = msg.getProvideRefund();
        state = new PaymentChannelV1ServerState(broadcaster, wallet, myKey, expireTime);
        // We can cast to V1 state since this state is only used in the V1 protocol
        byte[] signature = ((PaymentChannelV1ServerState) state)
                .provideRefundTransaction(wallet.getParams().getDefaultSerializer().makeTransaction(providedRefund.getTx().toByteArray()),
                        providedRefund.getMultisigKey().toByteArray());

        step = InitStep.WAITING_ON_CONTRACT;

        Protos.ReturnRefund.Builder returnRefundBuilder = Protos.ReturnRefund.newBuilder()
                .setSignature(ByteString.copyFrom(signature));

        conn.sendToClient(Protos.TwoWayChannelMessage.newBuilder()
                .setReturnRefund(returnRefundBuilder)
                .setType(Protos.TwoWayChannelMessage.MessageType.RETURN_REFUND)
                .build());
    }

    private void multisigContractPropogated(Protos.ProvideContract providedContract, Sha256Hash contractHash) {
        lock.lock();
        try {
            if (!connectionOpen || channelSettling)
                return;
            state.storeChannelInWallet(PaymentChannelServer.this);
            try {
                receiveUpdatePaymentMessage(providedContract.getInitialPayment(), false /* no ack msg */);
            } catch (VerificationException e) {
                log.error("Initial payment failed to verify", e);
                error(e.getMessage(), Protos.Error.ErrorCode.BAD_TRANSACTION, CloseReason.REMOTE_SENT_INVALID_MESSAGE);
                return;
            } catch (ValueOutOfRangeException e) {
                log.error("Initial payment value was out of range", e);
                error(e.getMessage(), Protos.Error.ErrorCode.BAD_TRANSACTION, CloseReason.REMOTE_SENT_INVALID_MESSAGE);
                return;
            } catch (InsufficientMoneyException e) {
                // This shouldn't happen because the server shouldn't allow itself to get into this situation in the
                // first place, by specifying a min up front payment.
                log.error("Tried to settle channel and could not afford the fees whilst updating payment", e);
                error(e.getMessage(), Protos.Error.ErrorCode.BAD_TRANSACTION, CloseReason.REMOTE_SENT_INVALID_MESSAGE);
                return;
            }
            conn.sendToClient(Protos.TwoWayChannelMessage.newBuilder()
                    .setType(Protos.TwoWayChannelMessage.MessageType.CHANNEL_OPEN)
                    .build());
            step = InitStep.CHANNEL_OPEN;
            conn.channelOpen(contractHash);
        } finally {
            lock.unlock();
        }
    }

    @GuardedBy("lock")
    private void receiveContractMessage(Protos.TwoWayChannelMessage msg) throws VerificationException {
        checkState(majorVersion == 1 || majorVersion == 2);
        checkState(step == InitStep.WAITING_ON_CONTRACT && msg.hasProvideContract());
        log.info("Got contract, broadcasting and responding with CHANNEL_OPEN");
        final Protos.ProvideContract providedContract = msg.getProvideContract();

        if (majorVersion == 2) {
            state = new PaymentChannelV2ServerState(broadcaster, wallet, myKey, expireTime);
            checkState(providedContract.hasClientKey(), "ProvideContract didn't have a client key in protocol v2");
            ((PaymentChannelV2ServerState)state).provideClientKey(providedContract.getClientKey().toByteArray());
        }

        //TODO notify connection handler that timeout should be significantly extended as we wait for network propagation?
        final Transaction contract = wallet.getParams().getDefaultSerializer().makeTransaction(providedContract.getTx().toByteArray());
        step = InitStep.WAITING_ON_MULTISIG_ACCEPTANCE;
        state.provideContract(contract)
                .addListener(new Runnable() {
                    @Override
                    public void run() {
                        multisigContractPropogated(providedContract, contract.getHash());
                    }
                }, Threading.SAME_THREAD);
    }

    @GuardedBy("lock")
    private void receiveUpdatePaymentMessage(Protos.UpdatePayment msg, boolean sendAck) throws VerificationException, ValueOutOfRangeException, InsufficientMoneyException {
        log.info("Got a payment update");

        Coin lastBestPayment = state.getBestValueToMe();
        final Coin refundSize = Coin.valueOf(msg.getClientChangeValue());
        boolean stillUsable = state.incrementPayment(refundSize, msg.getSignature().toByteArray());
        Coin bestPaymentChange = state.getBestValueToMe().subtract(lastBestPayment);

        ListenableFuture<ByteString> ackInfoFuture = null;
        if (bestPaymentChange.signum() > 0) {
            ByteString info = (msg.hasInfo()) ? msg.getInfo() : null;
            ackInfoFuture = conn.paymentIncrease(bestPaymentChange, state.getBestValueToMe(), info);
        }

        if (sendAck) {
            final Protos.TwoWayChannelMessage.Builder ack = Protos.TwoWayChannelMessage.newBuilder();
            ack.setType(Protos.TwoWayChannelMessage.MessageType.PAYMENT_ACK);
            if (ackInfoFuture == null) {
                conn.sendToClient(ack.build());
            } else {
                Futures.addCallback(ackInfoFuture, new FutureCallback<ByteString>() {
                    @Override
                    public void onSuccess(@Nullable ByteString result) {
                        if (result != null) ack.setPaymentAck(ack.getPaymentAckBuilder().setInfo(result));
                        conn.sendToClient(ack.build());
                    }

                    @Override
                    public void onFailure(Throwable t) {
                        log.info("Failed retrieving paymentIncrease info future");
                        error("Failed processing payment update", Protos.Error.ErrorCode.OTHER, CloseReason.UPDATE_PAYMENT_FAILED);
                    }
                });
            }
        }

        if (!stillUsable) {
            log.info("Channel is now fully exhausted, closing/initiating settlement");
            settlePayment(CloseReason.CHANNEL_EXHAUSTED);
        }
    }

    /**
     * Called when a message is received from the client. Processes the given message and generates events based on its
     * content.
     */
    public void receiveMessage(Protos.TwoWayChannelMessage msg) {
        lock.lock();
        try {
            checkState(connectionOpen);
            if (channelSettling)
                return;
            try {
                switch (msg.getType()) {
                    case CLIENT_VERSION:
                        receiveVersionMessage(msg);
                        return;
                    case PROVIDE_REFUND:
                        receiveRefundMessage(msg);
                        return;
                    case PROVIDE_CONTRACT:
                        receiveContractMessage(msg);
                        return;
                    case UPDATE_PAYMENT:
                        checkState(step == InitStep.CHANNEL_OPEN && msg.hasUpdatePayment());
                        receiveUpdatePaymentMessage(msg.getUpdatePayment(), true);
                        return;
                    case CLOSE:
                        receiveCloseMessage();
                        return;
                    case ERROR:
                        checkState(msg.hasError());
                        log.error("Client sent ERROR {} with explanation {}", msg.getError().getCode().name(),
                                msg.getError().hasExplanation() ? msg.getError().getExplanation() : "");
                        conn.destroyConnection(CloseReason.REMOTE_SENT_ERROR);
                        return;
                    default:
                        final String errorText = "Got unknown message type or type that doesn't apply to servers.";
                        error(errorText, Protos.Error.ErrorCode.SYNTAX_ERROR, CloseReason.REMOTE_SENT_INVALID_MESSAGE);
                }
            } catch (VerificationException e) {
                log.error("Caught verification exception handling message from client", e);
                error(e.getMessage(), Protos.Error.ErrorCode.BAD_TRANSACTION, CloseReason.REMOTE_SENT_INVALID_MESSAGE);
            } catch (ValueOutOfRangeException e) {
                log.error("Caught value out of range exception handling message from client", e);
                error(e.getMessage(), Protos.Error.ErrorCode.BAD_TRANSACTION, CloseReason.REMOTE_SENT_INVALID_MESSAGE);
            } catch (InsufficientMoneyException e) {
                log.error("Caught insufficient money exception handling message from client", e);
                error(e.getMessage(), Protos.Error.ErrorCode.BAD_TRANSACTION, CloseReason.REMOTE_SENT_INVALID_MESSAGE);
            } catch (IllegalStateException e) {
                log.error("Caught illegal state exception handling message from client", e);
                error(e.getMessage(), Protos.Error.ErrorCode.SYNTAX_ERROR, CloseReason.REMOTE_SENT_INVALID_MESSAGE);
            }
        } finally {
            lock.unlock();
        }
    }

    private void error(String message, Protos.Error.ErrorCode errorCode, CloseReason closeReason) {
        log.error(message);
        Protos.Error.Builder errorBuilder;
        errorBuilder = Protos.Error.newBuilder()
                .setCode(errorCode)
                .setExplanation(message);
        conn.sendToClient(Protos.TwoWayChannelMessage.newBuilder()
                .setError(errorBuilder)
                .setType(Protos.TwoWayChannelMessage.MessageType.ERROR)
                .build());
        conn.destroyConnection(closeReason);
    }

    @GuardedBy("lock")
    private void receiveCloseMessage() throws InsufficientMoneyException {
        log.info("Got CLOSE message, closing channel");
        if (state != null) {
            settlePayment(CloseReason.CLIENT_REQUESTED_CLOSE);
        } else {
            conn.destroyConnection(CloseReason.CLIENT_REQUESTED_CLOSE);
        }
    }

    @GuardedBy("lock")
    private void settlePayment(final CloseReason clientRequestedClose) throws InsufficientMoneyException {
        // Setting channelSettling here prevents us from sending another CLOSE when state.close() calls
        // close() on us here below via the stored channel state.
        // TODO: Strongly separate the lifecycle of the payment channel from the TCP connection in these classes.
        channelSettling = true;
        ListenableFuture<KeyParameter> keyFuture = conn.getUserKey();
        ListenableFuture<Transaction> result;
        if (keyFuture != null) {
            result = Futures.transform(conn.getUserKey(), new AsyncFunction<KeyParameter, Transaction>() {
                @Override
                public ListenableFuture<Transaction> apply(KeyParameter userKey) throws Exception {
                    return state.close(userKey);
                }
            });
        } else {
            result = state.close();
        }
        Futures.addCallback(result, new FutureCallback<Transaction>() {
            @Override
            public void onSuccess(Transaction result) {
                // Send the successfully accepted transaction back to the client.
                final Protos.TwoWayChannelMessage.Builder msg = Protos.TwoWayChannelMessage.newBuilder();
                msg.setType(Protos.TwoWayChannelMessage.MessageType.CLOSE);
                if (result != null) {
                    // Result can be null on various error paths, like if we never actually opened
                    // properly and so on.
                    msg.getSettlementBuilder().setTx(ByteString.copyFrom(result.unsafeBitcoinSerialize()));
                    log.info("Sending CLOSE back with broadcast settlement tx.");
                } else {
                    log.info("Sending CLOSE back without broadcast settlement tx.");
                }
                conn.sendToClient(msg.build());
                conn.destroyConnection(clientRequestedClose);
            }

            @Override
            public void onFailure(Throwable t) {
                log.error("Failed to broadcast settlement tx", t);
                conn.destroyConnection(clientRequestedClose);
            }
        });
    }

    /**
     * <p>Called when the connection terminates. Notifies the {@link StoredServerChannel} object that we can attempt to
     * resume this channel in the future and stops generating messages for the client.</p>
     *
     * <p>Note that this <b>MUST</b> still be called even after either
     * {@link ServerConnection#destroyConnection(CloseReason)} or
     * {@link PaymentChannelServer#close()} is called to actually handle the connection close logic.</p>
     */
    public void connectionClosed() {
        lock.lock();
        try {
            log.info("Server channel closed.");
            connectionOpen = false;

            try {
                if (state != null && state.getContract() != null) {
                    StoredPaymentChannelServerStates channels = (StoredPaymentChannelServerStates)
                            wallet.getExtensions().get(StoredPaymentChannelServerStates.EXTENSION_ID);
                    if (channels != null) {
                        StoredServerChannel storedServerChannel = channels.getChannel(state.getContract().getHash());
                        if (storedServerChannel != null) {
                            storedServerChannel.clearConnectedHandler();
                        }
                    }
                }
            } catch (IllegalStateException e) {
                // Expected when we call getContract() sometimes
            }
        } finally {
            lock.unlock();
        }
    }

    /**
     * Called to indicate the connection has been opened and messages can now be generated for the client.
     */
    public void connectionOpen() {
        lock.lock();
        try {
            log.info("New server channel active.");
            connectionOpen = true;
        } finally {
            lock.unlock();
        }
    }

    /**
     * <p>Closes the connection by generating a settle message for the client and calls
     * {@link ServerConnection#destroyConnection(CloseReason)}. Note that this does not broadcast
     * the payment transaction and the client may still resume the same channel if they reconnect</p>
     * <p>
     * <p>Note that {@link PaymentChannelServer#connectionClosed()} must still be called after the connection fully
     * closes.</p>
     */
    public void close() {
        lock.lock();
        try {
            if (connectionOpen && !channelSettling) {
                final Protos.TwoWayChannelMessage.Builder msg = Protos.TwoWayChannelMessage.newBuilder();
                msg.setType(Protos.TwoWayChannelMessage.MessageType.CLOSE);
                conn.sendToClient(msg.build());
                conn.destroyConnection(CloseReason.SERVER_REQUESTED_CLOSE);
            }
        } finally {
            lock.unlock();
        }
    }

    /**
     * Extend this class and override the values you want to change.
     */
    public static class DefaultServerChannelModifier implements ServerChannelModifier {

        @Override
        public Coin getMinPayment() {
            return Transaction.REFERENCE_DEFAULT_MIN_TX_FEE;
        }

        @Override
        public long getMaxTimeWindow() {
            return DEFAULT_MAX_TIME_WINDOW;
        }

        @Override
        public long getMinTimeWindow() {
            return DEFAULT_MIN_TIME_WINDOW;
        }

    }

    private static  DefaultServerChannelModifier defaultServerChannelModifier = new DefaultServerChannelModifier();
}<|MERGE_RESOLUTION|>--- conflicted
+++ resolved
@@ -166,11 +166,7 @@
 
     // The fee server charges for managing (and settling the channel).
     // This is will be requested in the setup via the min_payment field in the initiate message.
-<<<<<<< HEAD
-    private final Coin channelFee;
-=======
     private final Coin minPayment;
->>>>>>> 9a6bc024
 
     // The minimum accepted channel value
     private final Coin minAcceptedChannelSize;
@@ -215,12 +211,7 @@
      */
     public PaymentChannelServer(TransactionBroadcaster broadcaster, Wallet wallet,
                                 Coin minAcceptedChannelSize, ServerConnection conn) {
-<<<<<<< HEAD
-        this(broadcaster, wallet, Transaction.REFERENCE_DEFAULT_MIN_TX_FEE,
-                minAcceptedChannelSize, DEFAULT_MIN_TIME_WINDOW, DEFAULT_MAX_TIME_WINDOW, conn);
-=======
         this(broadcaster, wallet, minAcceptedChannelSize, defaultServerChannelModifier, conn);
->>>>>>> 9a6bc024
     }
 
     /**
@@ -229,7 +220,6 @@
      * @param broadcaster The PeerGroup on which transactions will be broadcast - should have multiple connections.
      * @param wallet The wallet which will be used to complete transactions.
      *               Unlike {@link PaymentChannelClient}, this does not have to already contain a StoredState manager
-     * @param channelFee The fee amount per channel that the client has to pay in the initiate phase.
      * @param minAcceptedChannelSize The minimum value the client must lock into this channel. A value too large will be
      *                               rejected by clients, and a value too low will require excessive channel reopening
      *                               and may cause fees to be require to settle the channel. A reasonable value depends
@@ -240,23 +230,14 @@
      *              the client and will close the connection on request)
      */
     public PaymentChannelServer(TransactionBroadcaster broadcaster, Wallet wallet,
-<<<<<<< HEAD
-                                Coin channelFee, Coin minAcceptedChannelSize, long minTimeWindow,
-                                long maxTimeWindow, ServerConnection conn) {
-=======
                                 Coin minAcceptedChannelSize, ServerChannelModifier serverChannelModifier, ServerConnection conn) {
         minTimeWindow = serverChannelModifier.getMinTimeWindow();
         maxTimeWindow = serverChannelModifier.getMaxTimeWindow();
->>>>>>> 9a6bc024
         if (minTimeWindow > maxTimeWindow) throw new IllegalArgumentException("minTimeWindow must be less or equal to maxTimeWindow");
         if (minTimeWindow < HARD_MIN_TIME_WINDOW) throw new IllegalArgumentException("minTimeWindow must be larger than" + HARD_MIN_TIME_WINDOW  + " seconds");
         this.broadcaster = checkNotNull(broadcaster);
         this.wallet = checkNotNull(wallet);
-<<<<<<< HEAD
-        this.channelFee = checkNotNull(channelFee);
-=======
         this.minPayment = checkNotNull(serverChannelModifier.getMinPayment());
->>>>>>> 9a6bc024
         this.minAcceptedChannelSize = checkNotNull(minAcceptedChannelSize);
         this.conn = checkNotNull(conn);
     }
@@ -341,11 +322,7 @@
                 .setMultisigKey(ByteString.copyFrom(myKey.getPubKey()))
                 .setExpireTimeSecs(expireTime)
                 .setMinAcceptedChannelSize(minAcceptedChannelSize.value)
-<<<<<<< HEAD
-                .setMinPayment(channelFee.value);
-=======
                 .setMinPayment(minPayment.value);
->>>>>>> 9a6bc024
 
         conn.sendToClient(Protos.TwoWayChannelMessage.newBuilder()
                 .setInitiate(initiateBuilder)
