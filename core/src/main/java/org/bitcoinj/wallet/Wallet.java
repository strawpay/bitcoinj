--- conflicted
+++ resolved
@@ -5068,15 +5068,9 @@
         // Don't hold the wallet lock whilst doing this, so if the broadcaster accesses the wallet at some point there
         // is no inversion.
         for (Transaction tx : toBroadcast) {
-<<<<<<< HEAD
-            if (tx.getConfidence().getConfidenceType() != ConfidenceType.PENDING)
-                log.info("tx in pending is not pending, tx={}", tx.getHash());
-
-=======
             ConfidenceType confidenceType = tx.getConfidence().getConfidenceType();
             checkState(confidenceType == ConfidenceType.PENDING || confidenceType == ConfidenceType.IN_CONFLICT,
                     "Expected PENDING or IN_CONFLICT, was %s.", confidenceType);
->>>>>>> 82ae8088
             // Re-broadcast even if it's marked as already seen for two reasons
             // 1) Old wallets may have transactions marked as broadcast by 1 peer when in reality the network
             //    never saw it, due to bugs.
