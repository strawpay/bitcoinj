/*
 * Licensed under the Apache License, Version 2.0 (the "License");
 * you may not use this file except in compliance with the License.
 * You may obtain a copy of the License at
 *
 *    http://www.apache.org/licenses/LICENSE-2.0
 *
 * Unless required by applicable law or agreed to in writing, software
 * distributed under the License is distributed on an "AS IS" BASIS,
 * WITHOUT WARRANTIES OR CONDITIONS OF ANY KIND, either express or implied.
 * See the License for the specific language governing permissions and
 * limitations under the License.
 */

package org.bitcoinj.protocols.channels;

import org.bitcoinj.core.Coin;
import org.bitcoinj.core.Transaction;
import org.bitcoinj.core.TransactionBroadcaster;
import org.bitcoinj.core.Utils;
import org.bitcoinj.wallet.Wallet;
import org.bitcoin.paymentchannel.Protos;
import org.easymock.Capture;
import org.junit.Before;
import org.junit.Test;
import org.junit.runner.RunWith;
import org.junit.runners.Parameterized;

import java.util.Arrays;
import java.util.Collection;

import static junit.framework.TestCase.assertTrue;
import static org.bitcoin.paymentchannel.Protos.TwoWayChannelMessage;
import static org.bitcoin.paymentchannel.Protos.TwoWayChannelMessage.MessageType;
import static org.easymock.EasyMock.*;
import static org.junit.Assert.assertEquals;

@RunWith(Parameterized.class)
public class PaymentChannelServerTest {
    public Wallet wallet;
    public PaymentChannelServer.ServerConnection connection;
    public PaymentChannelServer dut;
    public Capture<? extends TwoWayChannelMessage> serverVersionCapture;
    private TransactionBroadcaster broadcaster;

    @Before
    public void setUp() {
        broadcaster = createMock(TransactionBroadcaster.class);
        wallet = createMock(Wallet.class);
        connection = createMock(PaymentChannelServer.ServerConnection.class);
        serverVersionCapture = new Capture<TwoWayChannelMessage>();
        connection.sendToClient(capture(serverVersionCapture));
        Utils.setMockClock();
    }

    /**
     * We use parameterized tests to run the client channel tests with each
     * version of the channel.
     */
    @Parameterized.Parameters(name = "{index}: PaymentChannelServerTest(version {0})")
    public static Collection<Integer> data() {
        return Arrays.asList(1, 2);
    }

    @Parameterized.Parameter
    public int protocolVersion;

    @Test
    public void shouldAcceptDefaultTimeWindow() {
        final TwoWayChannelMessage message = createClientVersionMessage();
        final Capture<TwoWayChannelMessage> initiateCapture = new Capture<TwoWayChannelMessage>();
        connection.sendToClient(capture(initiateCapture));
        replay(connection);

        dut = new PaymentChannelServer(broadcaster, wallet, Coin.CENT, connection);

        dut.connectionOpen();
        dut.receiveMessage(message);

        long expectedExpire = Utils.currentTimeSeconds() + 24 * 60 * 60 - 60;  // This the default defined in paymentchannel.proto
        assertServerVersion();
        assertExpireTime(expectedExpire, initiateCapture);
    }

    @Test
    public void shouldTruncateTooSmallTimeWindow() {
        final int minTimeWindow = 20000;
        final int timeWindow = minTimeWindow - 1;
        final TwoWayChannelMessage message = createClientVersionMessage(timeWindow);
        final Capture<TwoWayChannelMessage> initiateCapture = new Capture<TwoWayChannelMessage>();
        connection.sendToClient(capture(initiateCapture));

        replay(connection);
<<<<<<< HEAD
        dut = new PaymentChannelServer(broadcaster, wallet, Coin.CENT, new PaymentChannelServer.DefaultServerChannelModifier() {
=======
        dut = new PaymentChannelServer(broadcaster, wallet, Coin.CENT, new PaymentChannelServer.DefaultServerChannelProperties() {
>>>>>>> 3dd87725
            @Override
            public long getMinTimeWindow() {
                return minTimeWindow;
            }
            @Override
            public long getMaxTimeWindow() {
                return 40000;
            }
        }, connection);

        dut.connectionOpen();
        dut.receiveMessage(message);

        long expectedExpire = Utils.currentTimeSeconds() + minTimeWindow;
        assertServerVersion();
        assertExpireTime(expectedExpire, initiateCapture);
    }

    @Test
    public void shouldTruncateTooLargeTimeWindow() {
        final int maxTimeWindow = 40000;
        final int timeWindow = maxTimeWindow + 1;
        final TwoWayChannelMessage message = createClientVersionMessage(timeWindow);
        final Capture<TwoWayChannelMessage> initiateCapture = new Capture<TwoWayChannelMessage>();
        connection.sendToClient(capture(initiateCapture));
        replay(connection);

<<<<<<< HEAD
        dut = new PaymentChannelServer(broadcaster, wallet, Coin.CENT, new PaymentChannelServer.DefaultServerChannelModifier(){
=======
        dut = new PaymentChannelServer(broadcaster, wallet, Coin.CENT, new PaymentChannelServer.DefaultServerChannelProperties(){
>>>>>>> 3dd87725
            @Override
            public long getMaxTimeWindow() {
                return maxTimeWindow;
            }
            @Override
            public long getMinTimeWindow() { return 20000; }
        }, connection);

        dut.connectionOpen();
        dut.receiveMessage(message);

        long expectedExpire = Utils.currentTimeSeconds() + maxTimeWindow;
        assertServerVersion();
        assertExpireTime(expectedExpire, initiateCapture);
    }

    @Test(expected = IllegalArgumentException.class)
    public void shouldNotAllowTimeWindowLessThan2h() {
<<<<<<< HEAD
        dut = new PaymentChannelServer(broadcaster, wallet, Coin.CENT, new PaymentChannelServer.DefaultServerChannelModifier(){
=======
        dut = new PaymentChannelServer(broadcaster, wallet, Coin.CENT, new PaymentChannelServer.DefaultServerChannelProperties(){
>>>>>>> 3dd87725
            @Override
            public long getMaxTimeWindow() { return 40000; }
            @Override
            public long getMinTimeWindow() {
                return 7199;
            }
        }, connection);
    }

    @Test(expected = IllegalArgumentException.class)
    public void shouldNotAllowNegativeTimeWindow() {
<<<<<<< HEAD
        dut = new PaymentChannelServer(broadcaster, wallet, Coin.CENT, new PaymentChannelServer.DefaultServerChannelModifier(){
=======
        dut = new PaymentChannelServer(broadcaster, wallet, Coin.CENT, new PaymentChannelServer.DefaultServerChannelProperties(){
>>>>>>> 3dd87725
            @Override
            public long getMaxTimeWindow() { return 40000; }
            @Override
            public long getMinTimeWindow() { return 40001; }
        }, connection);
    }

    @Test
    public void shouldAllowExactTimeWindow() {
        final TwoWayChannelMessage message = createClientVersionMessage();
        final Capture<TwoWayChannelMessage> initiateCapture = new Capture<TwoWayChannelMessage>();
        connection.sendToClient(capture(initiateCapture));
        replay(connection);
        final int expire = 24 * 60 * 60 - 60;  // This the default defined in paymentchannel.proto

<<<<<<< HEAD
        dut = new PaymentChannelServer(broadcaster, wallet, Coin.CENT, new PaymentChannelServer.DefaultServerChannelModifier(){
=======
        dut = new PaymentChannelServer(broadcaster, wallet, Coin.CENT, new PaymentChannelServer.DefaultServerChannelProperties(){
>>>>>>> 3dd87725
            @Override
            public long getMaxTimeWindow() { return expire; }
            @Override
            public long getMinTimeWindow() { return expire; }
        }, connection);
        dut.connectionOpen();
        long expectedExpire = Utils.currentTimeSeconds() + expire;
        dut.receiveMessage(message);

        assertServerVersion();
        assertExpireTime(expectedExpire, initiateCapture);
    }

    private void assertServerVersion() {
        final TwoWayChannelMessage response = serverVersionCapture.getValue();
        final MessageType type = response.getType();
        assertEquals("Wrong type " + type, MessageType.SERVER_VERSION, type);
        final long major = response.getServerVersion().getMajor();
        assertEquals("Wrong major version", protocolVersion, major);
    }

    private void assertExpireTime(long expectedExpire, Capture<TwoWayChannelMessage> initiateCapture) {
        final TwoWayChannelMessage response = initiateCapture.getValue();
        final MessageType type = response.getType();
        assertEquals("Wrong type " + type, MessageType.INITIATE, type);
        final long actualExpire = response.getInitiate().getExpireTimeSecs();
        assertTrue("Expire time too small " + expectedExpire + " > " + actualExpire, expectedExpire <= actualExpire);
        assertTrue("Expire time too large  " + expectedExpire + "<" + actualExpire, expectedExpire >= actualExpire);
    }

    private TwoWayChannelMessage createClientVersionMessage() {
        final Protos.ClientVersion.Builder clientVersion = Protos.ClientVersion.newBuilder().setMajor(protocolVersion);
        return TwoWayChannelMessage.newBuilder().setType(MessageType.CLIENT_VERSION).setClientVersion(clientVersion).build();
    }

    private TwoWayChannelMessage createClientVersionMessage(long timeWindow) {
        final Protos.ClientVersion.Builder clientVersion = Protos.ClientVersion.newBuilder().setMajor(protocolVersion);
        if (timeWindow > 0) clientVersion.setTimeWindowSecs(timeWindow);
        return TwoWayChannelMessage.newBuilder().setType(MessageType.CLIENT_VERSION).setClientVersion(clientVersion).build();
    }

}<|MERGE_RESOLUTION|>--- conflicted
+++ resolved
@@ -15,7 +15,6 @@
 package org.bitcoinj.protocols.channels;
 
 import org.bitcoinj.core.Coin;
-import org.bitcoinj.core.Transaction;
 import org.bitcoinj.core.TransactionBroadcaster;
 import org.bitcoinj.core.Utils;
 import org.bitcoinj.wallet.Wallet;
@@ -91,11 +90,7 @@
         connection.sendToClient(capture(initiateCapture));
 
         replay(connection);
-<<<<<<< HEAD
-        dut = new PaymentChannelServer(broadcaster, wallet, Coin.CENT, new PaymentChannelServer.DefaultServerChannelModifier() {
-=======
         dut = new PaymentChannelServer(broadcaster, wallet, Coin.CENT, new PaymentChannelServer.DefaultServerChannelProperties() {
->>>>>>> 3dd87725
             @Override
             public long getMinTimeWindow() {
                 return minTimeWindow;
@@ -123,11 +118,7 @@
         connection.sendToClient(capture(initiateCapture));
         replay(connection);
 
-<<<<<<< HEAD
-        dut = new PaymentChannelServer(broadcaster, wallet, Coin.CENT, new PaymentChannelServer.DefaultServerChannelModifier(){
-=======
-        dut = new PaymentChannelServer(broadcaster, wallet, Coin.CENT, new PaymentChannelServer.DefaultServerChannelProperties(){
->>>>>>> 3dd87725
+        dut = new PaymentChannelServer(broadcaster, wallet, Coin.CENT, new PaymentChannelServer.DefaultServerChannelProperties(){
             @Override
             public long getMaxTimeWindow() {
                 return maxTimeWindow;
@@ -146,11 +137,7 @@
 
     @Test(expected = IllegalArgumentException.class)
     public void shouldNotAllowTimeWindowLessThan2h() {
-<<<<<<< HEAD
-        dut = new PaymentChannelServer(broadcaster, wallet, Coin.CENT, new PaymentChannelServer.DefaultServerChannelModifier(){
-=======
-        dut = new PaymentChannelServer(broadcaster, wallet, Coin.CENT, new PaymentChannelServer.DefaultServerChannelProperties(){
->>>>>>> 3dd87725
+        dut = new PaymentChannelServer(broadcaster, wallet, Coin.CENT, new PaymentChannelServer.DefaultServerChannelProperties(){
             @Override
             public long getMaxTimeWindow() { return 40000; }
             @Override
@@ -162,11 +149,7 @@
 
     @Test(expected = IllegalArgumentException.class)
     public void shouldNotAllowNegativeTimeWindow() {
-<<<<<<< HEAD
-        dut = new PaymentChannelServer(broadcaster, wallet, Coin.CENT, new PaymentChannelServer.DefaultServerChannelModifier(){
-=======
-        dut = new PaymentChannelServer(broadcaster, wallet, Coin.CENT, new PaymentChannelServer.DefaultServerChannelProperties(){
->>>>>>> 3dd87725
+        dut = new PaymentChannelServer(broadcaster, wallet, Coin.CENT, new PaymentChannelServer.DefaultServerChannelProperties(){
             @Override
             public long getMaxTimeWindow() { return 40000; }
             @Override
@@ -182,11 +165,7 @@
         replay(connection);
         final int expire = 24 * 60 * 60 - 60;  // This the default defined in paymentchannel.proto
 
-<<<<<<< HEAD
-        dut = new PaymentChannelServer(broadcaster, wallet, Coin.CENT, new PaymentChannelServer.DefaultServerChannelModifier(){
-=======
-        dut = new PaymentChannelServer(broadcaster, wallet, Coin.CENT, new PaymentChannelServer.DefaultServerChannelProperties(){
->>>>>>> 3dd87725
+        dut = new PaymentChannelServer(broadcaster, wallet, Coin.CENT, new PaymentChannelServer.DefaultServerChannelProperties(){
             @Override
             public long getMaxTimeWindow() { return expire; }
             @Override
