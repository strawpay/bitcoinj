/*
 * Licensed under the Apache License, Version 2.0 (the "License");
 * you may not use this file except in compliance with the License.
 * You may obtain a copy of the License at
 *
 *    http://www.apache.org/licenses/LICENSE-2.0
 *
 * Unless required by applicable law or agreed to in writing, software
 * distributed under the License is distributed on an "AS IS" BASIS,
 * WITHOUT WARRANTIES OR CONDITIONS OF ANY KIND, either express or implied.
 * See the License for the specific language governing permissions and
 * limitations under the License.
 */

package org.bitcoinj.protocols.channels;

import org.bitcoinj.core.*;
import org.bitcoinj.wallet.Wallet;
import org.bitcoinj.wallet.WalletExtension;
import org.bitcoin.paymentchannel.Protos;
import org.easymock.Capture;
import org.easymock.EasyMock;
import org.junit.Before;
import org.junit.Test;
import org.junit.runner.RunWith;
import org.junit.runners.Parameterized;
import org.spongycastle.crypto.params.KeyParameter;

import java.util.Arrays;
import java.util.Collection;
import java.util.HashMap;

import static org.bitcoin.paymentchannel.Protos.TwoWayChannelMessage;
import static org.bitcoin.paymentchannel.Protos.TwoWayChannelMessage.MessageType.*;
import static org.bitcoinj.protocols.channels.PaymentChannelClient.VersionSelector.VERSION_1;
import static org.bitcoinj.protocols.channels.PaymentChannelClient.VersionSelector.VERSION_2;
import static org.bitcoinj.protocols.channels.PaymentChannelClient.VersionSelector.VERSION_2_ALLOW_1;
import static org.easymock.EasyMock.capture;
import static org.easymock.EasyMock.createMock;
import static org.easymock.EasyMock.replay;
import static org.junit.Assert.assertEquals;

@RunWith(Parameterized.class)
public class PaymentChannelClientTest {

    private Wallet wallet;
    private ECKey ecKey;
    private Sha256Hash serverHash;
    private IPaymentChannelClient.ClientConnection connection;
    public Coin maxValue;
    public Capture<TwoWayChannelMessage> clientVersionCapture;
    public int defaultTimeWindow = 86340;

    /**
     * We use parameterized tests to run the client channel tests with each
     * version of the channel.
     */
    @Parameterized.Parameters(name = "{index}: PaymentChannelClientTest({0})")
    public static Collection<PaymentChannelClient.DefaultClientChannelProperties> data() {
        return Arrays.asList(
                new PaymentChannelClient.DefaultClientChannelProperties() {
                    @Override
                    public PaymentChannelClient.VersionSelector versionSelector() { return VERSION_1;}
                },
                new PaymentChannelClient.DefaultClientChannelProperties() {
                    @Override
                    public PaymentChannelClient.VersionSelector versionSelector() { return VERSION_2_ALLOW_1;}
                },
                new PaymentChannelClient.DefaultClientChannelProperties() {
                    @Override
                    public PaymentChannelClient.VersionSelector versionSelector() { return VERSION_2;}
                }
        );
    }

    @Parameterized.Parameter
    public IPaymentChannelClient.ClientChannelProperties clientChannelProperties;

    @Before
    public void before() {
        wallet = createMock(Wallet.class);
        ecKey = createMock(ECKey.class);
        maxValue = Coin.COIN;
        serverHash = Sha256Hash.of("serverId".getBytes());
        connection = createMock(IPaymentChannelClient.ClientConnection.class);
        clientVersionCapture = new Capture<TwoWayChannelMessage>();
    }

    @Test
    public void shouldSendClientVersionOnChannelOpen() throws Exception {
        PaymentChannelClient dut = new PaymentChannelClient(wallet, ecKey, maxValue, serverHash, null, clientChannelProperties, connection);
        connection.sendToServer(capture(clientVersionCapture));
        EasyMock.expect(wallet.getExtensions()).andReturn(new HashMap<String, WalletExtension>());
        replay(connection, wallet);
        dut.connectionOpen();
        assertClientVersion(defaultTimeWindow);
    }
    @Test
    public void shouldSendTimeWindowInClientVersion() throws Exception {
        final long timeWindow = 4000;
        KeyParameter userKey = null;
        PaymentChannelClient dut =
<<<<<<< HEAD
                new PaymentChannelClient(wallet, ecKey, maxValue, serverHash, timeWindow, userKey, null, connection, versionSelector);
=======
                new PaymentChannelClient(wallet, ecKey, maxValue, serverHash, userKey, new PaymentChannelClient.DefaultClientChannelProperties() {
                    @Override
                    public long timeWindow() {
                        return timeWindow;
                    }

                    @Override
                    public PaymentChannelClient.VersionSelector versionSelector() {
                        return clientChannelProperties.versionSelector();
                    }
                }, connection);
>>>>>>> 3dd87725
        connection.sendToServer(capture(clientVersionCapture));
        EasyMock.expect(wallet.getExtensions()).andReturn(new HashMap<String, WalletExtension>());
        replay(connection, wallet);
        dut.connectionOpen();
        assertClientVersion(4000);
    }

    private void assertClientVersion(long expectedTimeWindow) {
        final TwoWayChannelMessage response = clientVersionCapture.getValue();
        final TwoWayChannelMessage.MessageType type = response.getType();
        assertEquals("Wrong type " + type, CLIENT_VERSION, type);
        final Protos.ClientVersion clientVersion = response.getClientVersion();
        final int major = clientVersion.getMajor();
        final int requestedVersion = clientChannelProperties.versionSelector().getRequestedMajorVersion();
        assertEquals("Wrong major version " + major, requestedVersion, major);
        final long actualTimeWindow = clientVersion.getTimeWindowSecs();
        assertEquals("Wrong timeWindow " + actualTimeWindow, expectedTimeWindow, actualTimeWindow );
    }
}<|MERGE_RESOLUTION|>--- conflicted
+++ resolved
@@ -100,9 +100,6 @@
         final long timeWindow = 4000;
         KeyParameter userKey = null;
         PaymentChannelClient dut =
-<<<<<<< HEAD
-                new PaymentChannelClient(wallet, ecKey, maxValue, serverHash, timeWindow, userKey, null, connection, versionSelector);
-=======
                 new PaymentChannelClient(wallet, ecKey, maxValue, serverHash, userKey, new PaymentChannelClient.DefaultClientChannelProperties() {
                     @Override
                     public long timeWindow() {
@@ -114,7 +111,6 @@
                         return clientChannelProperties.versionSelector();
                     }
                 }, connection);
->>>>>>> 3dd87725
         connection.sendToServer(capture(clientVersionCapture));
         EasyMock.expect(wallet.getExtensions()).andReturn(new HashMap<String, WalletExtension>());
         replay(connection, wallet);
