--- conflicted
+++ resolved
@@ -825,15 +825,9 @@
                 break;
         }
         assertEquals(PaymentChannelClientState.State.NEW, clientState.getState());
-<<<<<<< HEAD
-        clientState.initiate(null, new PaymentChannelClient.DefaultClientChannelModifier() {
-            @Override
-            public SendRequest modifySendRequest(SendRequest sendRequest) {
-=======
         clientState.initiate(null, new PaymentChannelClient.DefaultClientChannelProperties() {
             @Override
             public SendRequest modifyContractSendRequest(SendRequest sendRequest) {
->>>>>>> 3dd87725
                 sendRequest.coinSelector = wallet.getCoinSelector();
                 return sendRequest;
             }
