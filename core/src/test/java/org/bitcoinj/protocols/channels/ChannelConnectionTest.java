--- conflicted
+++ resolved
@@ -205,11 +205,7 @@
         server.bindAndStart(4243);
 
         PaymentChannelClientConnection client = new PaymentChannelClientConnection(
-<<<<<<< HEAD
-                new InetSocketAddress("localhost", 4243), 30, wallet, myKey, COIN, "", PaymentChannelClient.DEFAULT_TIME_WINDOW, userKeySetup, null, versionSelector);
-=======
                 new InetSocketAddress("localhost", 4243), 30, wallet, myKey, COIN, "", userKeySetup, clientChannelProperties);
->>>>>>> 3dd87725
 
         // Wait for the multi-sig tx to be transmitted.
         broadcastTxPause.release();
