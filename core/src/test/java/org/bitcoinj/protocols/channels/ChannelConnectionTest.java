/*
 * Copyright 2013 Google Inc.
 *
 * Licensed under the Apache License, Version 2.0 (the "License");
 * you may not use this file except in compliance with the License.
 * You may obtain a copy of the License at
 *
 *    http://www.apache.org/licenses/LICENSE-2.0
 *
 * Unless required by applicable law or agreed to in writing, software
 * distributed under the License is distributed on an "AS IS" BASIS,
 * WITHOUT WARRANTIES OR CONDITIONS OF ANY KIND, either express or implied.
 * See the License for the specific language governing permissions and
 * limitations under the License.
 */

package org.bitcoinj.protocols.channels;

import com.google.common.collect.HashMultimap;
import org.bitcoinj.core.*;
import org.bitcoinj.protocols.channels.PaymentChannelClient.VersionSelector;
<<<<<<< HEAD
import org.bitcoinj.store.MemoryBlockStore;
=======
>>>>>>> a7cad0ed
import org.bitcoinj.testing.TestWithWallet;
import org.bitcoinj.utils.BriefLogFormatter;
import org.bitcoinj.utils.Threading;
import org.bitcoinj.wallet.Wallet;
import org.bitcoinj.wallet.WalletExtension;
import org.bitcoinj.wallet.WalletFiles;
import org.bitcoinj.wallet.WalletProtobufSerializer;

import com.google.common.util.concurrent.Futures;
import com.google.common.util.concurrent.ListenableFuture;
import com.google.common.util.concurrent.SettableFuture;
import com.google.protobuf.ByteString;
import org.bitcoin.paymentchannel.Protos;
import org.junit.After;
import org.junit.Before;
import org.junit.Ignore;
import org.junit.Test;
import org.junit.runner.RunWith;
import org.junit.runners.Parameterized;
import org.slf4j.Logger;
import org.slf4j.LoggerFactory;
import org.spongycastle.crypto.params.KeyParameter;

import javax.annotation.Nullable;
import java.io.ByteArrayInputStream;
import java.io.ByteArrayOutputStream;
import java.io.File;
import java.net.InetSocketAddress;
import java.net.SocketAddress;
import java.util.Arrays;
import java.util.Collection;
import java.util.concurrent.*;
import java.util.concurrent.atomic.AtomicBoolean;

import static org.bitcoinj.core.Coin.*;
import static org.bitcoinj.protocols.channels.PaymentChannelClient.VersionSelector.*;
import static org.bitcoinj.protocols.channels.PaymentChannelCloseException.CloseReason;
import static org.bitcoinj.testing.FakeTxBuilder.createFakeBlock;
import static org.bitcoin.paymentchannel.Protos.TwoWayChannelMessage.MessageType;
import static org.junit.Assert.*;

@RunWith(Parameterized.class)
public class ChannelConnectionTest extends TestWithWallet {
    private static final Logger log = LoggerFactory.getLogger(ChannelConnectionTest.class);

    private static final int CLIENT_MAJOR_VERSION = 1;
    private Wallet serverWallet;
    private AtomicBoolean fail;
    private BlockingQueue<Transaction> broadcasts;
    private TransactionBroadcaster mockBroadcaster;
    private Semaphore broadcastTxPause;

    private static final TransactionBroadcaster failBroadcaster = new TransactionBroadcaster() {
        @Override
        public TransactionBroadcast broadcastTransaction(Transaction tx) {
            fail();
            return null;
        }
    };

    /**
     * We use parameterized tests to run the channel connection tests with each
     * version of the channel.
     */
    @Parameterized.Parameters(name = "{index}: ChannelConnectionTest({0})")
    public static Collection<PaymentChannelClient.DefaultClientChannelProperties> data() {
        return Arrays.asList(
                new PaymentChannelClient.DefaultClientChannelProperties() {
                    @Override
                    public VersionSelector versionSelector() { return VERSION_1;}
                },
                new PaymentChannelClient.DefaultClientChannelProperties() {
                    @Override
                    public VersionSelector versionSelector() { return VERSION_2_ALLOW_1;}
                });
    }

    @Parameterized.Parameter
    public IPaymentChannelClient.ClientChannelProperties clientChannelProperties;

    /**
     * Returns <code>true</code> if we are using a protocol version that requires the exchange of refunds.
     */
    private boolean useRefunds() {
        return clientChannelProperties.versionSelector() == VERSION_1;
    }

    /**
     * Returns <code>true</code> if the contract being used is a multisig contract
     * @return
     */
    private boolean isMultiSigContract() {
        return clientChannelProperties.versionSelector() == VERSION_1;
    }

    @Override
    @Before
    public void setUp() throws Exception {
        BriefLogFormatter.init();
        final Context context = new Context(PARAMS, 3, Coin.ZERO, false); // Shorter event horizon for unit tests.
        Context.propagate(context);

        wallet = new Wallet(context);
        myKey = wallet.currentReceiveKey();
        myAddress = myKey.toAddress(context.getParams());
        blockStore = new MemoryBlockStore(context.getParams());
        chain = new BlockChain(context, wallet, blockStore);


        Utils.setMockClock(); // Use mock clock
        log.debug("Setting context {} in thread {}", Context.get(), java.lang.Thread.currentThread());
        System.out.println("Setting context = " + Context.get().getEventHorizon() + " thread = " + java.lang.Thread.currentThread());

        sendMoneyToWallet(AbstractBlockChain.NewBlockType.BEST_CHAIN, COIN);
        sendMoneyToWallet(AbstractBlockChain.NewBlockType.BEST_CHAIN, COIN);
        wallet.addExtension(new StoredPaymentChannelClientStates(wallet, failBroadcaster));
        serverWallet = new Wallet(PARAMS);
        serverWallet.addExtension(new StoredPaymentChannelServerStates(serverWallet, failBroadcaster));
        serverWallet.freshReceiveKey();
        // Use an atomic boolean to indicate failure because fail()/assert*() dont work in network threads
        fail = new AtomicBoolean(false);

        // Set up a way to monitor broadcast transactions. When you expect a broadcast, you must release a permit
        // to the broadcastTxPause semaphore so state can be queried in between.
        broadcasts = new LinkedBlockingQueue<Transaction>();
        broadcastTxPause = new Semaphore(0);
        mockBroadcaster = new TransactionBroadcaster() {
            @Override
            public TransactionBroadcast broadcastTransaction(Transaction tx) {
                broadcastTxPause.acquireUninterruptibly();
                SettableFuture<Transaction> future = SettableFuture.create();
                future.set(tx);
                broadcasts.add(tx);
                return TransactionBroadcast.createMockBroadcast(tx, future);
            }
        };

        // Because there are no separate threads in the tests here (we call back into client/server in server/client
        // handlers), we have lots of lock cycles. A normal user shouldn't have this issue as they are probably not both
        // client+server running in the same thread.
        Threading.warnOnLockCycles();

        ECKey.FAKE_SIGNATURES = true;
    }

    @After
    @Override
    public void tearDown() throws Exception {
        super.tearDown();
        ECKey.FAKE_SIGNATURES = false;
    }

    @After
    public void checkFail() {
        assertFalse(fail.get());
        Threading.throwOnLockCycles();
    }

    @Test
    public void testSimpleChannel() throws Exception {
        exectuteSimpleChannelTest(null);
    }

    @Test //I
    public void testEncryptedClientWallet() throws Exception {
        // Encrypt the client wallet
        String mySecretPw = "MySecret";
        wallet.encrypt(mySecretPw);

        KeyParameter userKeySetup = wallet.getKeyCrypter().deriveKey(mySecretPw);
        exectuteSimpleChannelTest(userKeySetup);
    }

    private void exectuteSimpleChannelTest(KeyParameter userKeySetup) throws Exception {
        // Test with network code and without any issues. We'll broadcast two txns: multisig contract and settle transaction.
        final SettableFuture<ListenableFuture<PaymentChannelV1ServerState>> serverCloseFuture = SettableFuture.create();
        final SettableFuture<Sha256Hash> channelOpenFuture = SettableFuture.create();
        final BlockingQueue<ChannelTestUtils.UpdatePair> q = new LinkedBlockingQueue<ChannelTestUtils.UpdatePair>();
        final PaymentChannelServerListener server = new PaymentChannelServerListener(mockBroadcaster, serverWallet, 30, COIN,
                new PaymentChannelServerListener.HandlerFactory() {
                    @Nullable
                    @Override
                    public ServerConnectionEventHandler onNewConnection(SocketAddress clientAddress) {
                        return new ServerConnectionEventHandler() {
                            @Override
                            public void channelOpen(Sha256Hash channelId) {
                                channelOpenFuture.set(channelId);
                            }

                            @Override
                            public ListenableFuture<ByteString> paymentIncrease(Coin by, Coin to, ByteString info) {
                                q.add(new ChannelTestUtils.UpdatePair(to, info));
                                return Futures.immediateFuture(info);
                            }

                            @Override
                            public void channelClosed(CloseReason reason) {
                                serverCloseFuture.set(null);
                            }
                        };
                    }
                });
 //       final int port = portBase + (isMultiSigContract() ? 0 : 10);
        server.bindAndStart(0);

        final int port = server.getPort();
        PaymentChannelClientConnection client = new PaymentChannelClientConnection(
<<<<<<< HEAD
                new InetSocketAddress("localhost", port), 30, wallet, myKey, COIN, "", userKeySetup, clientChannelProperties);
=======
                new InetSocketAddress("localhost", 4243), 30, wallet, myKey, COIN, "", userKeySetup, clientChannelProperties);
>>>>>>> a7cad0ed

        // Wait for the multi-sig tx to be transmitted.
        broadcastTxPause.release();
        Transaction broadcastMultiSig = broadcasts.take();
        // Wait for the channel to finish opening.
        client.getChannelOpenFuture().get();
        assertEquals(broadcastMultiSig.getHash(), channelOpenFuture.get());
        assertEquals(Transaction.REFERENCE_DEFAULT_MIN_TX_FEE, client.state().getValueSpent());

        // Set up an autosave listener to make sure the server is saving the wallet after each payment increase.
        final CountDownLatch latch = new CountDownLatch(3);  // Expect 3 calls.
        File tempFile = File.createTempFile("channel_connection_test", ".wallet");
        tempFile.deleteOnExit();
        serverWallet.autosaveToFile(tempFile, 0, TimeUnit.SECONDS, new WalletFiles.Listener() {
            @Override
            public void onBeforeAutoSave(File tempFile) {
                latch.countDown();
            }

            @Override
            public void onAfterAutoSave(File newlySavedFile) {
            }
        });

        Thread.sleep(1250); // No timeouts once the channel is open
        Coin amount = client.state().getValueSpent();
        q.take().assertPair(amount, null);
        for (String info : new String[] {null, "one", "two"} ) {
            final ByteString bytes = (info==null) ? null :ByteString.copyFromUtf8(info);
            final PaymentIncrementAck ack = client.incrementPayment(CENT, bytes, userKeySetup).get();
            if (info != null) {
                final ByteString ackInfo = ack.getInfo();
                assertNotNull("Ack info is null", ackInfo);
                assertEquals("Ack info differs ", info, ackInfo.toStringUtf8());
            }
            amount = amount.add(CENT);
            q.take().assertPair(amount, bytes);
        }
        latch.await();

        StoredPaymentChannelServerStates channels = (StoredPaymentChannelServerStates)serverWallet.getExtensions().get(StoredPaymentChannelServerStates.EXTENSION_ID);
        StoredServerChannel storedServerChannel = channels.getChannel(broadcastMultiSig.getHash());
        PaymentChannelServerState serverState = storedServerChannel.getOrCreateState(serverWallet, mockBroadcaster);

        // Check that you can call settle multiple times with no exceptions.
        client.settle();
        client.settle();

        broadcastTxPause.release();
        Transaction settleTx = broadcasts.take();
        assertTrue(serverState.getState() == PaymentChannelServerState.State.CLOSING ||
                serverState.getState() == PaymentChannelServerState.State.CLOSED);
        // Wait for the server thread to catch up with closing
        serverState.close().get();
        assertEquals(PaymentChannelServerState.State.CLOSED, serverState.getState());
        assertEquals(amount, serverState.getBestValueToMe());
        assertEquals(ZERO, serverState.getFeePaid());

        // Server keeps channel until event horizon now set to 3 in setUp.
        assertEquals(1, channels.mapChannels.size());

        // Send the settle TX to the client wallet.
        sendMoneyToWallet(AbstractBlockChain.NewBlockType.BEST_CHAIN, settleTx);
        Thread.sleep(1000);

        assertTrue(client.state().getState() == PaymentChannelClientState.State.CLOSED);

        server.close();
        server.close();

        // Now confirm the settle TX and see if the channel deletes itself from the wallet.
        assertEquals(1, StoredPaymentChannelClientStates.getFromWallet(wallet).getChannelMap().size());
        wallet.notifyNewBestBlock(createFakeBlock(blockStore, Block.BLOCK_HEIGHT_GENESIS).storedBlock);
        assertEquals(1, StoredPaymentChannelClientStates.getFromWallet(wallet).getChannelMap().size());
        wallet.notifyNewBestBlock(createFakeBlock(blockStore, Block.BLOCK_HEIGHT_GENESIS + 1).storedBlock);


//        for (int i = 1; i <= 100; i++) {
//              wallet.notifyNewBestBlock(createFakeBlock(blockStore).storedBlock);
//        }

        Thread.sleep(1000);

        // Server and client keeps channel until event horizon now set to 3 in setUp.
        assertEquals(0, channels.mapChannels.size());
        assertEquals(0, StoredPaymentChannelClientStates.getFromWallet(wallet).getChannelMap().size());
    }

    @Test //I
    public void testServerErrorHandling_badTransaction() throws Exception {
        if (!useRefunds()) {
            // This test only applies to versions with refunds
            return;
        }
        // Gives the server crap and checks proper error responses are sent.
        ChannelTestUtils.RecordingPair pair = ChannelTestUtils.makeRecorders(serverWallet, mockBroadcaster);
        PaymentChannelClient client = new PaymentChannelClient(wallet, myKey, COIN, Sha256Hash.ZERO_HASH, null, clientChannelProperties, pair.clientRecorder);
        PaymentChannelServer server = pair.server;
        server.connectionOpen();
        client.connectionOpen();

        // Make sure we get back a BAD_TRANSACTION if we send a bogus refund transaction.
        server.receiveMessage(pair.clientRecorder.checkNextMsg(MessageType.CLIENT_VERSION));
        client.receiveMessage(pair.serverRecorder.checkNextMsg(MessageType.SERVER_VERSION));
        client.receiveMessage(pair.serverRecorder.checkNextMsg(MessageType.INITIATE));
        Protos.TwoWayChannelMessage msg = pair.clientRecorder.checkNextMsg(MessageType.PROVIDE_REFUND);
        server.receiveMessage(Protos.TwoWayChannelMessage.newBuilder()
                .setType(MessageType.PROVIDE_REFUND)
                .setProvideRefund(
                        Protos.ProvideRefund.newBuilder(msg.getProvideRefund())
                                .setMultisigKey(ByteString.EMPTY)
                                .setTx(ByteString.EMPTY)
                ).build());
        final Protos.TwoWayChannelMessage errorMsg = pair.serverRecorder.checkNextMsg(MessageType.ERROR);
        assertEquals(Protos.Error.ErrorCode.BAD_TRANSACTION, errorMsg.getError().getCode());
    }

    @Test //I
    public void testServerErrorHandling_killSocketOnClose() throws Exception {
        // Make sure the server closes the socket on CLOSE
        ChannelTestUtils.RecordingPair pair = ChannelTestUtils.makeRecorders(serverWallet, mockBroadcaster);
        PaymentChannelClient client = new PaymentChannelClient(wallet, myKey, COIN, Sha256Hash.ZERO_HASH, null, clientChannelProperties, pair.clientRecorder);
        PaymentChannelServer server = pair.server;
        server.connectionOpen();
        client.connectionOpen();
        server.receiveMessage(pair.clientRecorder.checkNextMsg(MessageType.CLIENT_VERSION));
        client.receiveMessage(pair.serverRecorder.checkNextMsg(MessageType.SERVER_VERSION));
        client.settle();
        client.receiveMessage(pair.serverRecorder.checkNextMsg(MessageType.INITIATE));
        server.receiveMessage(pair.clientRecorder.checkNextMsg(MessageType.CLOSE));
        assertEquals(CloseReason.CLIENT_REQUESTED_CLOSE, pair.serverRecorder.q.take());


    }


    @Test //I
    public void testServerErrorHandling_killSocketOnError() throws Exception {
        // Make sure the server closes the socket on ERROR
        ChannelTestUtils.RecordingPair pair = ChannelTestUtils.makeRecorders(serverWallet, mockBroadcaster);
        PaymentChannelClient client = new PaymentChannelClient(wallet, myKey, COIN, Sha256Hash.ZERO_HASH, null, clientChannelProperties, pair.clientRecorder);
        PaymentChannelServer server = pair.server;
        server.connectionOpen();
        client.connectionOpen();
        server.receiveMessage(pair.clientRecorder.checkNextMsg(MessageType.CLIENT_VERSION));
        client.receiveMessage(pair.serverRecorder.checkNextMsg(MessageType.SERVER_VERSION));
        client.receiveMessage(pair.serverRecorder.checkNextMsg(MessageType.INITIATE));
        server.receiveMessage(Protos.TwoWayChannelMessage.newBuilder()
                .setType(MessageType.ERROR)
                .setError(Protos.Error.newBuilder().setCode(Protos.Error.ErrorCode.TIMEOUT))
                .build());
        assertEquals(CloseReason.REMOTE_SENT_ERROR, pair.serverRecorder.q.take());
    }

    @Test //I
    public void testClientErrorHandlingIncreasePaymentError() throws Exception {
        // Tests various aspects of channel resuming.
        Utils.setMockClock();

        final Sha256Hash someServerId = Sha256Hash.of(new byte[]{});

        // Open up a normal channel.
        ChannelTestUtils.RecordingPair pair = ChannelTestUtils.makeRecorders(serverWallet, mockBroadcaster);
        pair.server.connectionOpen();
        PaymentChannelClient client = new PaymentChannelClient(wallet, myKey, COIN, someServerId, null, clientChannelProperties, pair.clientRecorder);
        PaymentChannelServer server = pair.server;
        client.connectionOpen();
        server.receiveMessage(pair.clientRecorder.checkNextMsg(MessageType.CLIENT_VERSION));
        client.receiveMessage(pair.serverRecorder.checkNextMsg(MessageType.SERVER_VERSION));
        final Protos.TwoWayChannelMessage initiateMsg = pair.serverRecorder.checkNextMsg(MessageType.INITIATE);
        Coin minPayment = Coin.valueOf(initiateMsg.getInitiate().getMinPayment());
        client.receiveMessage(initiateMsg);
        if (useRefunds()) {
            server.receiveMessage(pair.clientRecorder.checkNextMsg(MessageType.PROVIDE_REFUND));
            client.receiveMessage(pair.serverRecorder.checkNextMsg(MessageType.RETURN_REFUND));
        }
        broadcastTxPause.release();
        server.receiveMessage(pair.clientRecorder.checkNextMsg(MessageType.PROVIDE_CONTRACT));
        broadcasts.take();
        pair.serverRecorder.checkTotalPayment(Transaction.REFERENCE_DEFAULT_MIN_TX_FEE);
        client.receiveMessage(pair.serverRecorder.checkNextMsg(MessageType.CHANNEL_OPEN));
        Sha256Hash contractHash = (Sha256Hash) pair.serverRecorder.q.take();
        pair.clientRecorder.checkInitiated();
        assertNull(pair.serverRecorder.q.poll());
        assertNull(pair.clientRecorder.q.poll());
        assertEquals(minPayment, client.state().getValueSpent());

        // Send a bitcent.
        Coin amount = minPayment.add(CENT);
        ListenableFuture<PaymentIncrementAck> ackFuture = client.incrementPayment(CENT);
        // We never pass this message to the server
        // Instead we pretend the server didn't like our increase
        client.receiveMessage(Protos.TwoWayChannelMessage.newBuilder()
                .setType(MessageType.ERROR)
                .setError(Protos.Error.newBuilder().setCode(Protos.Error.ErrorCode.CHANNEL_VALUE_TOO_LARGE)) // some random error
                .build());

        // Now we need the client to actually close the future and report this error
        try {
            ackFuture.get(1L, TimeUnit.SECONDS);
            fail("This should not work");
        } catch (ExecutionException ee) {
            PaymentChannelCloseException ce = (PaymentChannelCloseException) ee.getCause();
            assertEquals(CloseReason.REMOTE_SENT_ERROR, ce.getCloseReason());
        } catch (TimeoutException e) {
            fail("Should not time out");
        }
    }

    @Test
    public void testChannelResume() throws Exception {
        // Tests various aspects of channel resuming.
        Utils.setMockClock();

        final Sha256Hash someServerId = Sha256Hash.of(new byte[]{});

        // Open up a normal channel.
        ChannelTestUtils.RecordingPair pair = ChannelTestUtils.makeRecorders(serverWallet, mockBroadcaster);
        pair.server.connectionOpen();
        PaymentChannelClient client = new PaymentChannelClient(wallet, myKey, COIN, someServerId, null, clientChannelProperties, pair.clientRecorder);
        PaymentChannelServer server = pair.server;
        client.connectionOpen();
        server.receiveMessage(pair.clientRecorder.checkNextMsg(MessageType.CLIENT_VERSION));
        client.receiveMessage(pair.serverRecorder.checkNextMsg(MessageType.SERVER_VERSION));
        final Protos.TwoWayChannelMessage initiateMsg = pair.serverRecorder.checkNextMsg(MessageType.INITIATE);
        Coin minPayment = Coin.valueOf(initiateMsg.getInitiate().getMinPayment());
        client.receiveMessage(initiateMsg);
        if (useRefunds()) {
            server.receiveMessage(pair.clientRecorder.checkNextMsg(MessageType.PROVIDE_REFUND));
            client.receiveMessage(pair.serverRecorder.checkNextMsg(MessageType.RETURN_REFUND));
        }
        broadcastTxPause.release();
        server.receiveMessage(pair.clientRecorder.checkNextMsg(MessageType.PROVIDE_CONTRACT));
        broadcasts.take();
        pair.serverRecorder.checkTotalPayment(Transaction.REFERENCE_DEFAULT_MIN_TX_FEE);
        client.receiveMessage(pair.serverRecorder.checkNextMsg(MessageType.CHANNEL_OPEN));
        Sha256Hash contractHash = (Sha256Hash) pair.serverRecorder.q.take();
        pair.clientRecorder.checkInitiated();
        assertNull(pair.serverRecorder.q.poll());
        assertNull(pair.clientRecorder.q.poll());
        assertEquals(minPayment, client.state().getValueSpent());
        // Send a bitcent.
        Coin amount = minPayment.add(CENT);
        client.incrementPayment(CENT);
        server.receiveMessage(pair.clientRecorder.checkNextMsg(MessageType.UPDATE_PAYMENT));
        assertEquals(amount, ((ChannelTestUtils.UpdatePair)pair.serverRecorder.q.take()).amount);
        server.close();
        server.connectionClosed();
        client.receiveMessage(pair.serverRecorder.checkNextMsg(MessageType.PAYMENT_ACK));
        client.receiveMessage(pair.serverRecorder.checkNextMsg(MessageType.CLOSE));
        client.connectionClosed();
        assertFalse(client.connectionOpen);

        // There is now an inactive open channel worth COIN-CENT + minPayment with id Sha256.create(new byte[] {})
        StoredPaymentChannelClientStates clientStoredChannels =
                (StoredPaymentChannelClientStates) wallet.getExtensions().get(StoredPaymentChannelClientStates.EXTENSION_ID);
        assertEquals(1, clientStoredChannels.mapChannels.size());
        assertFalse(clientStoredChannels.mapChannels.values().iterator().next().active);

        // Check that server-side won't attempt to reopen a nonexistent channel (it will tell the client to re-initiate
        // instead).
        pair = ChannelTestUtils.makeRecorders(serverWallet, mockBroadcaster);
        pair.server.connectionOpen();
        pair.server.receiveMessage(Protos.TwoWayChannelMessage.newBuilder()
            .setType(MessageType.CLIENT_VERSION)
            .setClientVersion(Protos.ClientVersion.newBuilder()
                .setPreviousChannelContractHash(ByteString.copyFrom(Sha256Hash.hash(new byte[] { 0x03 })))
                .setMajor(CLIENT_MAJOR_VERSION).setMinor(42))
            .build());
        pair.serverRecorder.checkNextMsg(MessageType.SERVER_VERSION);
        pair.serverRecorder.checkNextMsg(MessageType.INITIATE);

        // Now reopen/resume the channel after round-tripping the wallets.
        wallet = roundTripClientWallet(wallet);
        serverWallet = roundTripServerWallet(serverWallet);
        clientStoredChannels =
                (StoredPaymentChannelClientStates) wallet.getExtensions().get(StoredPaymentChannelClientStates.EXTENSION_ID);

        pair = ChannelTestUtils.makeRecorders(serverWallet, mockBroadcaster);
        client = new PaymentChannelClient(wallet, myKey, COIN, someServerId, null, clientChannelProperties, pair.clientRecorder);
        server = pair.server;
        client.connectionOpen();
        server.connectionOpen();
        // Check the contract hash is sent on the wire correctly.
        final Protos.TwoWayChannelMessage clientVersionMsg = pair.clientRecorder.checkNextMsg(MessageType.CLIENT_VERSION);
        assertTrue(clientVersionMsg.getClientVersion().hasPreviousChannelContractHash());
        assertEquals(contractHash, Sha256Hash.wrap(clientVersionMsg.getClientVersion().getPreviousChannelContractHash().toByteArray()));
        server.receiveMessage(clientVersionMsg);
        client.receiveMessage(pair.serverRecorder.checkNextMsg(MessageType.SERVER_VERSION));
        client.receiveMessage(pair.serverRecorder.checkNextMsg(MessageType.CHANNEL_OPEN));
        assertEquals(contractHash, pair.serverRecorder.q.take());
        pair.clientRecorder.checkOpened();
        assertNull(pair.serverRecorder.q.poll());
        assertNull(pair.clientRecorder.q.poll());
        // Send another bitcent and check 2 were received in total.
        client.incrementPayment(CENT);
        amount = amount.add(CENT);
        server.receiveMessage(pair.clientRecorder.checkNextMsg(MessageType.UPDATE_PAYMENT));
        pair.serverRecorder.checkTotalPayment(amount);
        client.receiveMessage(pair.serverRecorder.checkNextMsg(MessageType.PAYMENT_ACK));

        PaymentChannelClient openClient = client;
        ChannelTestUtils.RecordingPair openPair = pair;

        // Now open up a new client with the same id and make sure the server disconnects the previous client.
        pair = ChannelTestUtils.makeRecorders(serverWallet, mockBroadcaster);
        client = new PaymentChannelClient(wallet, myKey, COIN, someServerId, null, clientChannelProperties, pair.clientRecorder);
        server = pair.server;
        client.connectionOpen();
        server.connectionOpen();
        // Check that no prev contract hash is sent on the wire the client notices it's already in use by another
        // client attached to the same wallet and refuses to resume.
        {
            Protos.TwoWayChannelMessage msg = pair.clientRecorder.checkNextMsg(MessageType.CLIENT_VERSION);
            assertFalse(msg.getClientVersion().hasPreviousChannelContractHash());
        }
        // Make sure the server allows two simultaneous opens. It will close the first and allow resumption of the second.
        pair = ChannelTestUtils.makeRecorders(serverWallet, mockBroadcaster);
        client = new PaymentChannelClient(wallet, myKey, COIN, someServerId, null, clientChannelProperties, pair.clientRecorder);
        server = pair.server;
        client.connectionOpen();
        server.connectionOpen();
        // Swap out the clients version message for a custom one that tries to resume ...
        pair.clientRecorder.getNextMsg();
        server.receiveMessage(Protos.TwoWayChannelMessage.newBuilder()
                .setType(MessageType.CLIENT_VERSION)
                .setClientVersion(Protos.ClientVersion.newBuilder()
                        .setPreviousChannelContractHash(ByteString.copyFrom(contractHash.getBytes()))
                        .setMajor(CLIENT_MAJOR_VERSION).setMinor(42))
                .build());
        // We get the usual resume sequence.
        pair.serverRecorder.checkNextMsg(MessageType.SERVER_VERSION);
        pair.serverRecorder.checkNextMsg(MessageType.CHANNEL_OPEN);
        // Verify the previous one was closed.
        openPair.serverRecorder.checkNextMsg(MessageType.CLOSE);

        assertTrue(clientStoredChannels.getChannel(someServerId, contractHash).active);

        // And finally close the first channel too.
        openClient.connectionClosed();
        assertFalse(clientStoredChannels.getChannel(someServerId, contractHash).active);

        // Now roll the mock clock and recreate the client object so that it removes the channels and announces refunds.
        assertEquals(86640, clientStoredChannels.getSecondsUntilExpiry(someServerId));
        Utils.rollMockClock(60 * 60 * 24 + 60 * 5);   // Client announces refund 5 minutes after expire time
        StoredPaymentChannelClientStates newClientStates = new StoredPaymentChannelClientStates(wallet, mockBroadcaster);
        newClientStates.deserializeWalletExtension(wallet, clientStoredChannels.serializeWalletExtension());
        broadcastTxPause.release();
        if (isMultiSigContract()) {
            assertTrue(broadcasts.take().getOutput(0).getScriptPubKey().isSentToMultiSig());
        } else {
            assertTrue(broadcasts.take().getOutput(0).getScriptPubKey().isPayToScriptHash());
        }
        broadcastTxPause.release();
        Transaction refund = broadcasts.take();
        assertEquals(TransactionConfidence.Source.SELF, refund.getConfidence().getSource());
        assertTrue(broadcasts.isEmpty());

        sendMoneyToWallet(AbstractBlockChain.NewBlockType.BEST_CHAIN, refund);

        // refund is kept until event horizon (set to 3 in setUp)
        assertEquals(1, newClientStates.mapChannels.size());

        // Now confirm refund and see if the channel deletes itself from the wallet.
        wallet.notifyNewBestBlock(createFakeBlock(blockStore, Block.BLOCK_HEIGHT_GENESIS).storedBlock);
        assertEquals(1, StoredPaymentChannelClientStates.getFromWallet(wallet).mapChannels.size());

        wallet.notifyNewBestBlock(createFakeBlock(blockStore, Block.BLOCK_HEIGHT_GENESIS + 1).storedBlock);

        Thread.sleep(1000);
        assertEquals(0, StoredPaymentChannelClientStates.getFromWallet(wallet).getChannelMap().size());


        // Server also knows it's too late.
        StoredPaymentChannelServerStates serverStoredChannels = new StoredPaymentChannelServerStates(serverWallet, mockBroadcaster);
        Thread.sleep(2000);   // TODO: Fix this stupid hack.
        assertTrue(serverStoredChannels.mapChannels.isEmpty());
    }

    private static Wallet roundTripClientWallet(Wallet wallet) throws Exception {
        ByteArrayOutputStream bos = new ByteArrayOutputStream();
        new WalletProtobufSerializer().writeWallet(wallet, bos);
        org.bitcoinj.wallet.Protos.Wallet proto = WalletProtobufSerializer.parseToProto(new ByteArrayInputStream(bos.toByteArray()));
        StoredPaymentChannelClientStates state = new StoredPaymentChannelClientStates(null, failBroadcaster);
        return new WalletProtobufSerializer().readWallet(wallet.getParams(), new WalletExtension[] { state }, proto);
    }

    private static Wallet roundTripServerWallet(Wallet wallet) throws Exception {
        ByteArrayOutputStream bos = new ByteArrayOutputStream();
        new WalletProtobufSerializer().writeWallet(wallet, bos);
        StoredPaymentChannelServerStates state = new StoredPaymentChannelServerStates(null, failBroadcaster);
        org.bitcoinj.wallet.Protos.Wallet proto = WalletProtobufSerializer.parseToProto(new ByteArrayInputStream(bos.toByteArray()));
        return new WalletProtobufSerializer().readWallet(wallet.getParams(), new WalletExtension[] { state }, proto);
    }

    @Test //I
    public void testBadResumeHash() throws InterruptedException {
        // Check that server-side will reject incorrectly formatted hashes. If anything goes wrong with session resume,
        // then the server will start the opening of a new channel automatically, so we expect to see INITIATE here.
        ChannelTestUtils.RecordingPair srv =
                ChannelTestUtils.makeRecorders(serverWallet, mockBroadcaster);
        srv.server.connectionOpen();
        srv.server.receiveMessage(Protos.TwoWayChannelMessage.newBuilder()
                .setType(MessageType.CLIENT_VERSION)
                .setClientVersion(Protos.ClientVersion.newBuilder()
                        .setPreviousChannelContractHash(ByteString.copyFrom(new byte[]{0x00, 0x01}))
                        .setMajor(CLIENT_MAJOR_VERSION).setMinor(42))
                .build());

        srv.serverRecorder.checkNextMsg(MessageType.SERVER_VERSION);
        srv.serverRecorder.checkNextMsg(MessageType.INITIATE);
        assertTrue(srv.serverRecorder.q.isEmpty());
    }

    @Test //I
    public void testClientUnknownVersion() throws Exception {
        // Tests client rejects unknown version
        ChannelTestUtils.RecordingPair pair = ChannelTestUtils.makeRecorders(serverWallet, mockBroadcaster);
        PaymentChannelClient client = new PaymentChannelClient(wallet, myKey, COIN, Sha256Hash.ZERO_HASH, null, clientChannelProperties, pair.clientRecorder);
        client.connectionOpen();
        pair.clientRecorder.checkNextMsg(MessageType.CLIENT_VERSION);
        client.receiveMessage(Protos.TwoWayChannelMessage.newBuilder()
                .setServerVersion(Protos.ServerVersion.newBuilder().setMajor(-1))
                .setType(MessageType.SERVER_VERSION).build());
        pair.clientRecorder.checkNextMsg(MessageType.ERROR);
        assertEquals(CloseReason.NO_ACCEPTABLE_VERSION, pair.clientRecorder.q.take());
        // Double-check that we cant do anything that requires an open channel
        try {
            client.incrementPayment(Coin.SATOSHI);
            fail();
        } catch (IllegalStateException e) { }
    }

    @Test //I
    public void testClientTimeWindowUnacceptable() throws Exception {
        // Tests that clients reject too large time windows
        ChannelTestUtils.RecordingPair pair = ChannelTestUtils.makeRecorders(serverWallet, mockBroadcaster, 100);
        PaymentChannelServer server = pair.server;
        PaymentChannelClient client = new PaymentChannelClient(wallet, myKey, COIN, Sha256Hash.ZERO_HASH, null, clientChannelProperties, pair.clientRecorder);
        client.connectionOpen();
        server.connectionOpen();
        server.receiveMessage(pair.clientRecorder.checkNextMsg(MessageType.CLIENT_VERSION));
        client.receiveMessage(pair.serverRecorder.checkNextMsg(MessageType.SERVER_VERSION));
        client.receiveMessage(Protos.TwoWayChannelMessage.newBuilder()
                .setInitiate(Protos.Initiate.newBuilder().setExpireTimeSecs(Utils.currentTimeSeconds() + 60 * 60 * 48)
                        .setMinAcceptedChannelSize(100)
                        .setMultisigKey(ByteString.copyFrom(new ECKey().getPubKey()))
                        .setMinPayment(Transaction.MIN_NONDUST_OUTPUT.value))
                .setType(MessageType.INITIATE).build());

        pair.clientRecorder.checkNextMsg(MessageType.ERROR);
        assertEquals(CloseReason.TIME_WINDOW_UNACCEPTABLE, pair.clientRecorder.q.take());
        // Double-check that we cant do anything that requires an open channel
        try {
            client.incrementPayment(Coin.SATOSHI);
            fail();
        } catch (IllegalStateException e) { }
    }

    @Test //I
    public void testValuesAreRespected() throws Exception {
        ChannelTestUtils.RecordingPair pair = ChannelTestUtils.makeRecorders(serverWallet, mockBroadcaster);
        PaymentChannelServer server = pair.server;
        PaymentChannelClient client = new PaymentChannelClient(wallet, myKey, COIN, Sha256Hash.ZERO_HASH, null, clientChannelProperties, pair.clientRecorder);
        client.connectionOpen();
        server.connectionOpen();
        server.receiveMessage(pair.clientRecorder.checkNextMsg(MessageType.CLIENT_VERSION));
        client.receiveMessage(pair.serverRecorder.checkNextMsg(MessageType.SERVER_VERSION));
        client.receiveMessage(Protos.TwoWayChannelMessage.newBuilder()
                .setInitiate(Protos.Initiate.newBuilder().setExpireTimeSecs(Utils.currentTimeSeconds())
                        .setMinAcceptedChannelSize(COIN.add(SATOSHI).value)
                        .setMultisigKey(ByteString.copyFrom(new ECKey().getPubKey()))
                        .setMinPayment(Transaction.MIN_NONDUST_OUTPUT.value))
                .setType(MessageType.INITIATE).build());
        pair.clientRecorder.checkNextMsg(MessageType.ERROR);
        assertEquals(CloseReason.SERVER_REQUESTED_TOO_MUCH_VALUE, pair.clientRecorder.q.take());
        // Double-check that we cant do anything that requires an open channel
        try {
            client.incrementPayment(Coin.SATOSHI);
            fail();
        } catch (IllegalStateException e) { }

        // Now check that if the server has a lower min size than what we are willing to spend, we do actually open
        // a channel of that size.
        sendMoneyToWallet(AbstractBlockChain.NewBlockType.BEST_CHAIN, COIN.multiply(10));

        pair = ChannelTestUtils.makeRecorders(serverWallet, mockBroadcaster);
        server = pair.server;
        final Coin myValue = COIN.multiply(10);
        client = new PaymentChannelClient(wallet, myKey, myValue, Sha256Hash.ZERO_HASH, null, clientChannelProperties, pair.clientRecorder);
        client.connectionOpen();
        server.connectionOpen();
        server.receiveMessage(pair.clientRecorder.checkNextMsg(MessageType.CLIENT_VERSION));
        client.receiveMessage(pair.serverRecorder.checkNextMsg(MessageType.SERVER_VERSION));
        client.receiveMessage(Protos.TwoWayChannelMessage.newBuilder()
                .setInitiate(Protos.Initiate.newBuilder().setExpireTimeSecs(Utils.currentTimeSeconds())
                        .setMinAcceptedChannelSize(COIN.add(SATOSHI).value)
                        .setMultisigKey(ByteString.copyFrom(new ECKey().getPubKey()))
                        .setMinPayment(Transaction.REFERENCE_DEFAULT_MIN_TX_FEE.value))
                .setType(MessageType.INITIATE).build());
        if (useRefunds()) {
            final Protos.TwoWayChannelMessage provideRefund = pair.clientRecorder.checkNextMsg(MessageType.PROVIDE_REFUND);
            Transaction refund = new Transaction(PARAMS, provideRefund.getProvideRefund().getTx().toByteArray());
            assertEquals(myValue, refund.getOutput(0).getValue());
        } else {
            assertEquals(2, client.state().getMajorVersion());
            PaymentChannelV2ClientState state = (PaymentChannelV2ClientState) client.state();
            assertEquals(myValue, state.refundTx.getOutput(0).getValue());
        }
    }

    @Test //I
    public void testEmptyWallet() throws Exception {
        Wallet emptyWallet = new Wallet(PARAMS);
        emptyWallet.freshReceiveKey();
        ChannelTestUtils.RecordingPair pair = ChannelTestUtils.makeRecorders(serverWallet, mockBroadcaster);
        PaymentChannelServer server = pair.server;
        PaymentChannelClient client = new PaymentChannelClient(emptyWallet, myKey, COIN, Sha256Hash.ZERO_HASH, null, clientChannelProperties, pair.clientRecorder);
        client.connectionOpen();
        server.connectionOpen();
        server.receiveMessage(pair.clientRecorder.checkNextMsg(MessageType.CLIENT_VERSION));
        client.receiveMessage(pair.serverRecorder.checkNextMsg(MessageType.SERVER_VERSION));
        try {
            client.receiveMessage(Protos.TwoWayChannelMessage.newBuilder()
                    .setInitiate(Protos.Initiate.newBuilder().setExpireTimeSecs(Utils.currentTimeSeconds())
                            .setMinAcceptedChannelSize(CENT.value)
                            .setMultisigKey(ByteString.copyFrom(new ECKey().getPubKey()))
                            .setMinPayment(Transaction.REFERENCE_DEFAULT_MIN_TX_FEE.value))
                    .setType(MessageType.INITIATE).build());
            fail();
        } catch (InsufficientMoneyException expected) {
            // This should be thrown.
        }
    }

    @Test //I
    public void testClientRefusesNonCanonicalKey() throws Exception {
        ChannelTestUtils.RecordingPair pair = ChannelTestUtils.makeRecorders(serverWallet, mockBroadcaster);
        PaymentChannelServer server = pair.server;
        PaymentChannelClient client = new PaymentChannelClient(wallet, myKey, COIN, Sha256Hash.ZERO_HASH, null, clientChannelProperties, pair.clientRecorder);
        client.connectionOpen();
        server.connectionOpen();
        server.receiveMessage(pair.clientRecorder.checkNextMsg(MessageType.CLIENT_VERSION));
        client.receiveMessage(pair.serverRecorder.checkNextMsg(MessageType.SERVER_VERSION));
        Protos.TwoWayChannelMessage.Builder initiateMsg = Protos.TwoWayChannelMessage.newBuilder(pair.serverRecorder.checkNextMsg(MessageType.INITIATE));
        ByteString brokenKey = initiateMsg.getInitiate().getMultisigKey();
        brokenKey = ByteString.copyFrom(Arrays.copyOf(brokenKey.toByteArray(), brokenKey.size() + 1));
        initiateMsg.getInitiateBuilder().setMultisigKey(brokenKey);
        client.receiveMessage(initiateMsg.build());
        pair.clientRecorder.checkNextMsg(MessageType.ERROR);
        assertEquals(CloseReason.REMOTE_SENT_INVALID_MESSAGE, pair.clientRecorder.q.take());
    }

    @Test //I
    public void testClientResumeNothing() throws Exception {
        ChannelTestUtils.RecordingPair pair = ChannelTestUtils.makeRecorders(serverWallet, mockBroadcaster);
        PaymentChannelServer server = pair.server;
        PaymentChannelClient client = new PaymentChannelClient(wallet, myKey, COIN, Sha256Hash.ZERO_HASH, null, clientChannelProperties, pair.clientRecorder);
        client.connectionOpen();
        server.connectionOpen();
        server.receiveMessage(pair.clientRecorder.checkNextMsg(MessageType.CLIENT_VERSION));
        client.receiveMessage(pair.serverRecorder.checkNextMsg(MessageType.SERVER_VERSION));
        client.receiveMessage(Protos.TwoWayChannelMessage.newBuilder()
                .setType(MessageType.CHANNEL_OPEN).build());
        pair.clientRecorder.checkNextMsg(MessageType.ERROR);
        assertEquals(CloseReason.REMOTE_SENT_INVALID_MESSAGE, pair.clientRecorder.q.take());
    }

    @Test //I
    public void testClientRandomMessage() throws Exception {
        ChannelTestUtils.RecordingPair pair = ChannelTestUtils.makeRecorders(serverWallet, mockBroadcaster);
        PaymentChannelClient client = new PaymentChannelClient(wallet, myKey, COIN, Sha256Hash.ZERO_HASH, null, clientChannelProperties, pair.clientRecorder);

        client.connectionOpen();
        pair.clientRecorder.checkNextMsg(MessageType.CLIENT_VERSION);
        // Send a CLIENT_VERSION back to the client - ?!?!!
        client.receiveMessage(Protos.TwoWayChannelMessage.newBuilder()
                .setType(MessageType.CLIENT_VERSION).build());
        Protos.TwoWayChannelMessage error = pair.clientRecorder.checkNextMsg(MessageType.ERROR);
        assertEquals(Protos.Error.ErrorCode.SYNTAX_ERROR, error.getError().getCode());
        assertEquals(CloseReason.REMOTE_SENT_INVALID_MESSAGE, pair.clientRecorder.q.take());
   }

    @Test //I
    public void testDontResumeEmptyChannels() throws Exception {
        // Check that if the client has an empty channel that's being kept around in case we need to broadcast the
        // refund, we don't accidentally try to resume it).

        // Open up a normal channel.
        Sha256Hash someServerId = Sha256Hash.ZERO_HASH;
        ChannelTestUtils.RecordingPair pair = ChannelTestUtils.makeRecorders(serverWallet, mockBroadcaster);
        pair.server.connectionOpen();
        PaymentChannelClient client = new PaymentChannelClient(wallet, myKey, COIN, someServerId, null, clientChannelProperties, pair.clientRecorder);
        PaymentChannelServer server = pair.server;
        client.connectionOpen();
        server.receiveMessage(pair.clientRecorder.checkNextMsg(MessageType.CLIENT_VERSION));
        client.receiveMessage(pair.serverRecorder.checkNextMsg(MessageType.SERVER_VERSION));
        client.receiveMessage(pair.serverRecorder.checkNextMsg(MessageType.INITIATE));
        if (useRefunds()) {
            server.receiveMessage(pair.clientRecorder.checkNextMsg(MessageType.PROVIDE_REFUND));
            client.receiveMessage(pair.serverRecorder.checkNextMsg(MessageType.RETURN_REFUND));
        }
        broadcastTxPause.release();
        server.receiveMessage(pair.clientRecorder.checkNextMsg(MessageType.PROVIDE_CONTRACT));
        broadcasts.take();
        pair.serverRecorder.checkTotalPayment(Transaction.REFERENCE_DEFAULT_MIN_TX_FEE);
        client.receiveMessage(pair.serverRecorder.checkNextMsg(MessageType.CHANNEL_OPEN));
        Sha256Hash contractHash = (Sha256Hash) pair.serverRecorder.q.take();
        pair.clientRecorder.checkInitiated();
        assertNull(pair.serverRecorder.q.poll());
        assertNull(pair.clientRecorder.q.poll());
        // Send the whole channel at once. The server will broadcast the final contract and settle the channel for us.
        client.incrementPayment(client.state().getValueRefunded());
        broadcastTxPause.release();
        server.receiveMessage(pair.clientRecorder.checkNextMsg(MessageType.UPDATE_PAYMENT));
        broadcasts.take();
        // The channel is now empty.
        assertEquals(Coin.ZERO, client.state().getValueRefunded());
        pair.serverRecorder.q.take();  // Take the Coin.
        client.receiveMessage(pair.serverRecorder.checkNextMsg(MessageType.PAYMENT_ACK));
        client.receiveMessage(pair.serverRecorder.checkNextMsg(MessageType.CLOSE));
        assertEquals(CloseReason.SERVER_REQUESTED_CLOSE, pair.clientRecorder.q.take());
        client.connectionClosed();

        // Now try opening a new channel with the same server ID and verify the client asks for a new channel.
        client = new PaymentChannelClient(wallet, myKey, COIN, someServerId, null, clientChannelProperties, pair.clientRecorder);
        client.connectionOpen();
        Protos.TwoWayChannelMessage msg = pair.clientRecorder.checkNextMsg(MessageType.CLIENT_VERSION);
        assertFalse(msg.getClientVersion().hasPreviousChannelContractHash());
    }

    @Test //I
    public void repeatedChannels() throws Exception {
        // Ensures we're selecting channels correctly. Covers a bug in which we'd always try and fail to resume
        // the first channel due to lack of proper closing behaviour.
        // Open up a normal channel, but don't spend all of it, then settle it.
        {
            Sha256Hash someServerId = Sha256Hash.ZERO_HASH;
            ChannelTestUtils.RecordingPair pair = ChannelTestUtils.makeRecorders(serverWallet, mockBroadcaster);
            pair.server.connectionOpen();
            PaymentChannelClient client = new PaymentChannelClient(wallet, myKey, COIN, someServerId, null, clientChannelProperties, pair.clientRecorder);
            PaymentChannelServer server = pair.server;
            client.connectionOpen();
            server.receiveMessage(pair.clientRecorder.checkNextMsg(MessageType.CLIENT_VERSION));
            client.receiveMessage(pair.serverRecorder.checkNextMsg(MessageType.SERVER_VERSION));
            client.receiveMessage(pair.serverRecorder.checkNextMsg(MessageType.INITIATE));
            if (useRefunds()) {
                server.receiveMessage(pair.clientRecorder.checkNextMsg(MessageType.PROVIDE_REFUND));
                client.receiveMessage(pair.serverRecorder.checkNextMsg(MessageType.RETURN_REFUND));
            }
            broadcastTxPause.release();
            server.receiveMessage(pair.clientRecorder.checkNextMsg(MessageType.PROVIDE_CONTRACT));
            broadcasts.take();
            pair.serverRecorder.checkTotalPayment(Transaction.REFERENCE_DEFAULT_MIN_TX_FEE);
            client.receiveMessage(pair.serverRecorder.checkNextMsg(MessageType.CHANNEL_OPEN));
            Sha256Hash contractHash = (Sha256Hash) pair.serverRecorder.q.take();
            pair.clientRecorder.checkInitiated();
            assertNull(pair.serverRecorder.q.poll());
            assertNull(pair.clientRecorder.q.poll());
            for (int i = 0; i < 3; i++) {
                ListenableFuture<PaymentIncrementAck> future = client.incrementPayment(CENT);
                server.receiveMessage(pair.clientRecorder.checkNextMsg(MessageType.UPDATE_PAYMENT));
                pair.serverRecorder.q.take();
                final Protos.TwoWayChannelMessage msg = pair.serverRecorder.checkNextMsg(MessageType.PAYMENT_ACK);
                final Protos.PaymentAck paymentAck = msg.getPaymentAck();
                assertTrue("No PaymentAck.Info", paymentAck.hasInfo());
                assertEquals("Wrong PaymentAck info", ByteString.copyFromUtf8(CENT.toPlainString()), paymentAck.getInfo());
                client.receiveMessage(msg);
                assertTrue(future.isDone());
                final PaymentIncrementAck paymentIncrementAck = future.get();
                assertEquals("Wrong value returned from increasePayment", CENT, paymentIncrementAck.getValue());
                assertEquals("Wrong info returned from increasePayment", ByteString.copyFromUtf8(CENT.toPlainString()), paymentIncrementAck.getInfo());
            }

            // Settle it and verify it's considered to be settled.
            broadcastTxPause.release();
            client.settle();
            server.receiveMessage(pair.clientRecorder.checkNextMsg(MessageType.CLOSE));
            Transaction settlement1 = broadcasts.take();
            // Server sends back the settle TX it just broadcast.
            final Protos.TwoWayChannelMessage closeMsg = pair.serverRecorder.checkNextMsg(MessageType.CLOSE);
            final Transaction settlement2 = new Transaction(PARAMS, closeMsg.getSettlement().getTx().toByteArray());
            assertEquals(settlement1, settlement2);
            client.receiveMessage(closeMsg);
            assertNotNull(wallet.getTransaction(settlement2.getHash()));   // Close TX entered the wallet.
            sendMoneyToWallet(AbstractBlockChain.NewBlockType.BEST_CHAIN, settlement1);
            client.connectionClosed();
            server.connectionClosed();
        }
        // Now open a second channel and don't spend all of it/don't settle it.
        {
            Sha256Hash someServerId = Sha256Hash.ZERO_HASH;
            ChannelTestUtils.RecordingPair pair = ChannelTestUtils.makeRecorders(serverWallet, mockBroadcaster);
            pair.server.connectionOpen();
            PaymentChannelClient client = new PaymentChannelClient(wallet, myKey, COIN, someServerId, null, clientChannelProperties, pair.clientRecorder);
            PaymentChannelServer server = pair.server;
            client.connectionOpen();
            final Protos.TwoWayChannelMessage msg = pair.clientRecorder.checkNextMsg(MessageType.CLIENT_VERSION);
            assertFalse(msg.getClientVersion().hasPreviousChannelContractHash());
            server.receiveMessage(msg);
            client.receiveMessage(pair.serverRecorder.checkNextMsg(MessageType.SERVER_VERSION));
            client.receiveMessage(pair.serverRecorder.checkNextMsg(MessageType.INITIATE));
            if (useRefunds()) {
                server.receiveMessage(pair.clientRecorder.checkNextMsg(MessageType.PROVIDE_REFUND));
                client.receiveMessage(pair.serverRecorder.checkNextMsg(MessageType.RETURN_REFUND));
            }
            broadcastTxPause.release();
            server.receiveMessage(pair.clientRecorder.checkNextMsg(MessageType.PROVIDE_CONTRACT));
            broadcasts.take();
            pair.serverRecorder.checkTotalPayment(Transaction.REFERENCE_DEFAULT_MIN_TX_FEE);
            client.receiveMessage(pair.serverRecorder.checkNextMsg(MessageType.CHANNEL_OPEN));
            Sha256Hash contractHash = (Sha256Hash) pair.serverRecorder.q.take();
            pair.clientRecorder.checkInitiated();
            assertNull(pair.serverRecorder.q.poll());
            assertNull(pair.clientRecorder.q.poll());
            client.incrementPayment(CENT);
            server.receiveMessage(pair.clientRecorder.checkNextMsg(MessageType.UPDATE_PAYMENT));
            client.connectionClosed();
            server.connectionClosed();
        }
        // Now connect again and check we resume the second channel.
        {
            Sha256Hash someServerId = Sha256Hash.ZERO_HASH;
            ChannelTestUtils.RecordingPair pair = ChannelTestUtils.makeRecorders(serverWallet, mockBroadcaster);
            pair.server.connectionOpen();
            PaymentChannelClient client = new PaymentChannelClient(wallet, myKey, COIN, someServerId, null, clientChannelProperties, pair.clientRecorder);
            PaymentChannelServer server = pair.server;
            client.connectionOpen();
            server.receiveMessage(pair.clientRecorder.checkNextMsg(MessageType.CLIENT_VERSION));
            client.receiveMessage(pair.serverRecorder.checkNextMsg(MessageType.SERVER_VERSION));
            client.receiveMessage(pair.serverRecorder.checkNextMsg(MessageType.CHANNEL_OPEN));
        }
        assertEquals(2, StoredPaymentChannelClientStates.getFromWallet(wallet).mapChannels.size());
    }
}<|MERGE_RESOLUTION|>--- conflicted
+++ resolved
@@ -16,13 +16,9 @@
 
 package org.bitcoinj.protocols.channels;
 
-import com.google.common.collect.HashMultimap;
 import org.bitcoinj.core.*;
 import org.bitcoinj.protocols.channels.PaymentChannelClient.VersionSelector;
-<<<<<<< HEAD
 import org.bitcoinj.store.MemoryBlockStore;
-=======
->>>>>>> a7cad0ed
 import org.bitcoinj.testing.TestWithWallet;
 import org.bitcoinj.utils.BriefLogFormatter;
 import org.bitcoinj.utils.Threading;
@@ -225,16 +221,11 @@
                         };
                     }
                 });
- //       final int port = portBase + (isMultiSigContract() ? 0 : 10);
         server.bindAndStart(0);
 
         final int port = server.getPort();
         PaymentChannelClientConnection client = new PaymentChannelClientConnection(
-<<<<<<< HEAD
                 new InetSocketAddress("localhost", port), 30, wallet, myKey, COIN, "", userKeySetup, clientChannelProperties);
-=======
-                new InetSocketAddress("localhost", 4243), 30, wallet, myKey, COIN, "", userKeySetup, clientChannelProperties);
->>>>>>> a7cad0ed
 
         // Wait for the multi-sig tx to be transmitted.
         broadcastTxPause.release();
